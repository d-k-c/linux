/*
 * Copyright 2009 Freescale Semiconductor, Inc. All Rights Reserved.
 *
 * Author: Fabio Estevam <fabio.estevam@freescale.com>
 *
 * This program is free software; you can redistribute it and/or modify
 * it under the terms of the GNU General Public License as published by
 * the Free Software Foundation; either version 2 of the License, or
 * (at your option) any later version.
 *
 * This program is distributed in the hope that it will be useful,
 * but WITHOUT ANY WARRANTY; without even the implied warranty of
 * MERCHANTABILITY or FITNESS FOR A PARTICULAR PURPOSE.  See the
 * GNU General Public License for more details.
 */

/*
 * This machine is known as:
 *  - i.MX27 3-Stack Development System
 *  - i.MX27 Platform Development Kit (i.MX27 PDK)
 */

#include <linux/platform_device.h>
#include <linux/gpio.h>
#include <linux/irq.h>
#include <linux/usb/otg.h>
#include <linux/usb/ulpi.h>
#include <linux/delay.h>
#include <linux/mfd/mc13783.h>
#include <linux/spi/spi.h>
#include <linux/regulator/machine.h>
#include <linux/spi/l4f00242t03.h>

#include <asm/mach-types.h>
#include <asm/mach/arch.h>
#include <asm/mach/time.h>
#include <mach/hardware.h>
#include <mach/common.h>
#include <mach/iomux-mx27.h>
#include <mach/ulpi.h>
#include <mach/irqs.h>
#include <mach/3ds_debugboard.h>

#include "devices-imx27.h"

#define SD1_EN_GPIO		IMX_GPIO_NR(2, 25)
#define OTG_PHY_RESET_GPIO	IMX_GPIO_NR(2, 23)
#define SPI2_SS0		IMX_GPIO_NR(4, 21)
#define EXPIO_PARENT_INT	gpio_to_irq(IMX_GPIO_NR(3, 28))
#define PMIC_INT		IMX_GPIO_NR(3, 14)
<<<<<<< HEAD
#define SD1_CD			IMX_GPIO_NR(2, 26)
=======
#define SPI1_SS0		IMX_GPIO_NR(4, 28)
#define SD1_CD			IMX_GPIO_NR(2, 26)
#define LCD_RESET		IMX_GPIO_NR(1, 3)
#define LCD_ENABLE		IMX_GPIO_NR(1, 31)
>>>>>>> 1e09939b

static const int mx27pdk_pins[] __initconst = {
	/* UART1 */
	PE12_PF_UART1_TXD,
	PE13_PF_UART1_RXD,
	PE14_PF_UART1_CTS,
	PE15_PF_UART1_RTS,
	/* FEC */
	PD0_AIN_FEC_TXD0,
	PD1_AIN_FEC_TXD1,
	PD2_AIN_FEC_TXD2,
	PD3_AIN_FEC_TXD3,
	PD4_AOUT_FEC_RX_ER,
	PD5_AOUT_FEC_RXD1,
	PD6_AOUT_FEC_RXD2,
	PD7_AOUT_FEC_RXD3,
	PD8_AF_FEC_MDIO,
	PD9_AIN_FEC_MDC,
	PD10_AOUT_FEC_CRS,
	PD11_AOUT_FEC_TX_CLK,
	PD12_AOUT_FEC_RXD0,
	PD13_AOUT_FEC_RX_DV,
	PD14_AOUT_FEC_RX_CLK,
	PD15_AOUT_FEC_COL,
	PD16_AIN_FEC_TX_ER,
	PF23_AIN_FEC_TX_EN,
	/* SDHC1 */
	PE18_PF_SD1_D0,
	PE19_PF_SD1_D1,
	PE20_PF_SD1_D2,
	PE21_PF_SD1_D3,
	PE22_PF_SD1_CMD,
	PE23_PF_SD1_CLK,
	SD1_EN_GPIO | GPIO_GPIO | GPIO_OUT,
	/* OTG */
	OTG_PHY_RESET_GPIO | GPIO_GPIO | GPIO_OUT,
	PC7_PF_USBOTG_DATA5,
	PC8_PF_USBOTG_DATA6,
	PC9_PF_USBOTG_DATA0,
	PC10_PF_USBOTG_DATA2,
	PC11_PF_USBOTG_DATA1,
	PC12_PF_USBOTG_DATA4,
	PC13_PF_USBOTG_DATA3,
	PE0_PF_USBOTG_NXT,
	PE1_PF_USBOTG_STP,
	PE2_PF_USBOTG_DIR,
	PE24_PF_USBOTG_CLK,
	PE25_PF_USBOTG_DATA7,
	/* CSPI1 */
	PD31_PF_CSPI1_MOSI,
	PD30_PF_CSPI1_MISO,
	PD29_PF_CSPI1_SCLK,
	PD25_PF_CSPI1_RDY,
	SPI1_SS0 | GPIO_GPIO | GPIO_OUT,
	/* CSPI2 */
	PD22_PF_CSPI2_SCLK,
	PD23_PF_CSPI2_MISO,
	PD24_PF_CSPI2_MOSI,
	SPI2_SS0 | GPIO_GPIO | GPIO_OUT,
	/* I2C1 */
	PD17_PF_I2C_DATA,
	PD18_PF_I2C_CLK,
	/* PMIC INT */
	PMIC_INT | GPIO_GPIO | GPIO_IN,
<<<<<<< HEAD
=======
	/* LCD */
	PA5_PF_LSCLK,
	PA6_PF_LD0,
	PA7_PF_LD1,
	PA8_PF_LD2,
	PA9_PF_LD3,
	PA10_PF_LD4,
	PA11_PF_LD5,
	PA12_PF_LD6,
	PA13_PF_LD7,
	PA14_PF_LD8,
	PA15_PF_LD9,
	PA16_PF_LD10,
	PA17_PF_LD11,
	PA18_PF_LD12,
	PA19_PF_LD13,
	PA20_PF_LD14,
	PA21_PF_LD15,
	PA22_PF_LD16,
	PA23_PF_LD17,
	PA28_PF_HSYNC,
	PA29_PF_VSYNC,
	PA30_PF_CONTRAST,
	LCD_ENABLE | GPIO_GPIO | GPIO_OUT,
	LCD_RESET | GPIO_GPIO | GPIO_OUT,
>>>>>>> 1e09939b
};

static const struct imxuart_platform_data uart_pdata __initconst = {
	.flags = IMXUART_HAVE_RTSCTS,
};

/*
 * Matrix keyboard
 */

static const uint32_t mx27_3ds_keymap[] = {
	KEY(0, 0, KEY_UP),
	KEY(0, 1, KEY_DOWN),
	KEY(1, 0, KEY_RIGHT),
	KEY(1, 1, KEY_LEFT),
	KEY(1, 2, KEY_ENTER),
	KEY(2, 0, KEY_F6),
	KEY(2, 1, KEY_F8),
	KEY(2, 2, KEY_F9),
	KEY(2, 3, KEY_F10),
};

static const struct matrix_keymap_data mx27_3ds_keymap_data __initconst = {
	.keymap		= mx27_3ds_keymap,
	.keymap_size	= ARRAY_SIZE(mx27_3ds_keymap),
};

static int mx27_3ds_sdhc1_init(struct device *dev, irq_handler_t detect_irq,
				void *data)
{
	return request_irq(gpio_to_irq(SD1_CD), detect_irq,
	IRQF_TRIGGER_FALLING | IRQF_TRIGGER_RISING, "sdhc1-card-detect", data);
}

static void mx27_3ds_sdhc1_exit(struct device *dev, void *data)
{
	free_irq(gpio_to_irq(SD1_CD), data);
}

static const struct imxmmc_platform_data sdhc1_pdata __initconst = {
	.init = mx27_3ds_sdhc1_init,
	.exit = mx27_3ds_sdhc1_exit,
};

static void mx27_3ds_sdhc1_enable_level_translator(void)
{
	/* Turn on TXB0108 OE pin */
	gpio_request(SD1_EN_GPIO, "sd1_enable");
	gpio_direction_output(SD1_EN_GPIO, 1);
}


static int otg_phy_init(void)
{
	gpio_request(OTG_PHY_RESET_GPIO, "usb-otg-reset");
	gpio_direction_output(OTG_PHY_RESET_GPIO, 0);
	mdelay(1);
	gpio_set_value(OTG_PHY_RESET_GPIO, 1);
	return 0;
}

static int mx27_3ds_otg_init(struct platform_device *pdev)
{
	return mx27_initialize_usb_hw(pdev->id, MXC_EHCI_INTERFACE_DIFF_UNI);
}

static struct mxc_usbh_platform_data otg_pdata __initdata = {
	.init	= mx27_3ds_otg_init,
	.portsc	= MXC_EHCI_MODE_ULPI,
};

static const struct fsl_usb2_platform_data otg_device_pdata __initconst = {
	.operating_mode = FSL_USB2_DR_DEVICE,
	.phy_mode       = FSL_USB2_PHY_ULPI,
};

static int otg_mode_host;

static int __init mx27_3ds_otg_mode(char *options)
{
	if (!strcmp(options, "host"))
		otg_mode_host = 1;
	else if (!strcmp(options, "device"))
		otg_mode_host = 0;
	else
		pr_info("otg_mode neither \"host\" nor \"device\". "
			"Defaulting to device\n");
	return 0;
}
__setup("otg_mode=", mx27_3ds_otg_mode);

/* Regulators */
static struct regulator_init_data gpo_init = {
	.constraints = {
		.boot_on = 1,
		.always_on = 1,
	}
};

static struct regulator_consumer_supply vmmc1_consumers[] = {
	REGULATOR_SUPPLY("lcd_2v8", NULL),
};

static struct regulator_init_data vmmc1_init = {
	.constraints = {
		.min_uV	= 2800000,
		.max_uV = 2800000,
		.apply_uV = 1,
		.valid_ops_mask = REGULATOR_CHANGE_VOLTAGE |
				  REGULATOR_CHANGE_STATUS,
	},
	.num_consumer_supplies = ARRAY_SIZE(vmmc1_consumers),
	.consumer_supplies = vmmc1_consumers,
};

static struct regulator_consumer_supply vgen_consumers[] = {
	REGULATOR_SUPPLY("vdd_lcdio", NULL),
};

static struct regulator_init_data vgen_init = {
	.constraints = {
		.min_uV	= 1800000,
		.max_uV = 1800000,
		.valid_ops_mask = REGULATOR_CHANGE_VOLTAGE,
	},
	.num_consumer_supplies = ARRAY_SIZE(vgen_consumers),
	.consumer_supplies = vgen_consumers,
};

static struct mc13xxx_regulator_init_data mx27_3ds_regulators[] = {
	{
		.id = MC13783_REG_VMMC1,
		.init_data = &vmmc1_init,
	}, {
		.id = MC13783_REG_VGEN,
		.init_data = &vgen_init,
	}, {
		.id = MC13783_REG_GPO1, /* Turn on 1.8V */
		.init_data = &gpo_init,
	}, {
		.id = MC13783_REG_GPO3, /* Turn on 3.3V */
		.init_data = &gpo_init,
	},
};

/* MC13783 */
static struct mc13xxx_platform_data mc13783_pdata = {
	.regulators = {
		.regulators = mx27_3ds_regulators,
		.num_regulators = ARRAY_SIZE(mx27_3ds_regulators),

	},
	.flags  = MC13783_USE_REGULATOR | MC13783_USE_TOUCHSCREEN |
	MC13783_USE_RTC,
};

/* SPI */
<<<<<<< HEAD
=======
static int spi1_chipselect[] = {SPI1_SS0};

static const struct spi_imx_master spi1_pdata __initconst = {
	.chipselect	= spi1_chipselect,
	.num_chipselect	= ARRAY_SIZE(spi1_chipselect),
};

>>>>>>> 1e09939b
static int spi2_chipselect[] = {SPI2_SS0};

static const struct spi_imx_master spi2_pdata __initconst = {
	.chipselect	= spi2_chipselect,
	.num_chipselect	= ARRAY_SIZE(spi2_chipselect),
<<<<<<< HEAD
=======
};

static struct imx_fb_videomode mx27_3ds_modes[] = {
	{	/* 480x640 @ 60 Hz */
		.mode = {
			.name		= "Epson-VGA",
			.refresh	= 60,
			.xres		= 480,
			.yres		= 640,
			.pixclock	= 41701,
			.left_margin	= 20,
			.right_margin	= 41,
			.upper_margin	= 10,
			.lower_margin	= 5,
			.hsync_len	= 20,
			.vsync_len	= 10,
			.sync		= FB_SYNC_OE_ACT_HIGH |
						FB_SYNC_CLK_INVERT,
			.vmode		= FB_VMODE_NONINTERLACED,
			.flag		= 0,
		},
		.bpp		= 16,
		.pcr		= 0xFAC08B82,
	},
};

static const struct imx_fb_platform_data mx27_3ds_fb_data __initconst = {
	.mode = mx27_3ds_modes,
	.num_modes = ARRAY_SIZE(mx27_3ds_modes),
	.pwmr		= 0x00A903FF,
	.lscr1		= 0x00120300,
	.dmacr		= 0x00020010,
};

/* LCD */
static struct l4f00242t03_pdata mx27_3ds_lcd_pdata = {
	.reset_gpio		= LCD_RESET,
	.data_enable_gpio	= LCD_ENABLE,
	.core_supply		= "lcd_2v8",
	.io_supply		= "vdd_lcdio",
>>>>>>> 1e09939b
};

static struct spi_board_info mx27_3ds_spi_devs[] __initdata = {
	{
		.modalias	= "mc13783",
		.max_speed_hz	= 1000000,
		.bus_num	= 1,
		.chip_select	= 0, /* SS0 */
		.platform_data	= &mc13783_pdata,
		.irq = gpio_to_irq(PMIC_INT),
		.mode = SPI_CS_HIGH,
	}, {
		.modalias	= "l4f00242t03",
		.max_speed_hz	= 5000000,
		.bus_num	= 0,
		.chip_select	= 0, /* SS0 */
		.platform_data	= &mx27_3ds_lcd_pdata,
	},
};

static const struct imxi2c_platform_data mx27_3ds_i2c0_data __initconst = {
	.bitrate = 100000,
};

static void __init mx27pdk_init(void)
{
	imx27_soc_init();

	mxc_gpio_setup_multiple_pins(mx27pdk_pins, ARRAY_SIZE(mx27pdk_pins),
		"mx27pdk");
	mx27_3ds_sdhc1_enable_level_translator();
	imx27_add_imx_uart0(&uart_pdata);
	imx27_add_fec(NULL);
	imx27_add_imx_keypad(&mx27_3ds_keymap_data);
	imx27_add_mxc_mmc(0, &sdhc1_pdata);
	imx27_add_imx2_wdt(NULL);
	otg_phy_init();

	if (otg_mode_host) {
		otg_pdata.otg = imx_otg_ulpi_create(ULPI_OTG_DRVVBUS |
				ULPI_OTG_DRVVBUS_EXT);

		if (otg_pdata.otg)
			imx27_add_mxc_ehci_otg(&otg_pdata);
	}

	if (!otg_mode_host)
		imx27_add_fsl_usb2_udc(&otg_device_pdata);

	imx27_add_spi_imx1(&spi2_pdata);
	imx27_add_spi_imx0(&spi1_pdata);
	spi_register_board_info(mx27_3ds_spi_devs,
						ARRAY_SIZE(mx27_3ds_spi_devs));

	if (mxc_expio_init(MX27_CS5_BASE_ADDR, EXPIO_PARENT_INT))
		pr_warn("Init of the debugboard failed, all devices on the debugboard are unusable.\n");
	imx27_add_imx_i2c(0, &mx27_3ds_i2c0_data);
	imx27_add_imx_fb(&mx27_3ds_fb_data);
}

static void __init mx27pdk_timer_init(void)
{
	mx27_clocks_init(26000000);
}

static struct sys_timer mx27pdk_timer = {
	.init	= mx27pdk_timer_init,
};

MACHINE_START(MX27_3DS, "Freescale MX27PDK")
	/* maintainer: Freescale Semiconductor, Inc. */
	.boot_params = MX27_PHYS_OFFSET + 0x100,
	.map_io = mx27_map_io,
	.init_early = imx27_init_early,
	.init_irq = mx27_init_irq,
	.timer = &mx27pdk_timer,
	.init_machine = mx27pdk_init,
MACHINE_END<|MERGE_RESOLUTION|>--- conflicted
+++ resolved
@@ -48,14 +48,10 @@
 #define SPI2_SS0		IMX_GPIO_NR(4, 21)
 #define EXPIO_PARENT_INT	gpio_to_irq(IMX_GPIO_NR(3, 28))
 #define PMIC_INT		IMX_GPIO_NR(3, 14)
-<<<<<<< HEAD
-#define SD1_CD			IMX_GPIO_NR(2, 26)
-=======
 #define SPI1_SS0		IMX_GPIO_NR(4, 28)
 #define SD1_CD			IMX_GPIO_NR(2, 26)
 #define LCD_RESET		IMX_GPIO_NR(1, 3)
 #define LCD_ENABLE		IMX_GPIO_NR(1, 31)
->>>>>>> 1e09939b
 
 static const int mx27pdk_pins[] __initconst = {
 	/* UART1 */
@@ -120,8 +116,6 @@
 	PD18_PF_I2C_CLK,
 	/* PMIC INT */
 	PMIC_INT | GPIO_GPIO | GPIO_IN,
-<<<<<<< HEAD
-=======
 	/* LCD */
 	PA5_PF_LSCLK,
 	PA6_PF_LD0,
@@ -147,7 +141,6 @@
 	PA30_PF_CONTRAST,
 	LCD_ENABLE | GPIO_GPIO | GPIO_OUT,
 	LCD_RESET | GPIO_GPIO | GPIO_OUT,
->>>>>>> 1e09939b
 };
 
 static const struct imxuart_platform_data uart_pdata __initconst = {
@@ -305,8 +298,6 @@
 };
 
 /* SPI */
-<<<<<<< HEAD
-=======
 static int spi1_chipselect[] = {SPI1_SS0};
 
 static const struct spi_imx_master spi1_pdata __initconst = {
@@ -314,14 +305,11 @@
 	.num_chipselect	= ARRAY_SIZE(spi1_chipselect),
 };
 
->>>>>>> 1e09939b
 static int spi2_chipselect[] = {SPI2_SS0};
 
 static const struct spi_imx_master spi2_pdata __initconst = {
 	.chipselect	= spi2_chipselect,
 	.num_chipselect	= ARRAY_SIZE(spi2_chipselect),
-<<<<<<< HEAD
-=======
 };
 
 static struct imx_fb_videomode mx27_3ds_modes[] = {
@@ -362,7 +350,6 @@
 	.data_enable_gpio	= LCD_ENABLE,
 	.core_supply		= "lcd_2v8",
 	.io_supply		= "vdd_lcdio",
->>>>>>> 1e09939b
 };
 
 static struct spi_board_info mx27_3ds_spi_devs[] __initdata = {
