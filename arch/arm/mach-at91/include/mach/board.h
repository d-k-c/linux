--- conflicted
+++ resolved
@@ -88,15 +88,9 @@
  /* USB Host */
 #define AT91_MAX_USBH_PORTS	3
 struct at91_usbh_data {
-<<<<<<< HEAD
-	u8		ports;		/* number of ports on root hub */
-	int		vbus_pin[2];	/* port power-control pin */
-	u8              vbus_pin_active_low[2];
-=======
 	int		vbus_pin[AT91_MAX_USBH_PORTS];	/* port power-control pin */
 	int             overcurrent_pin[AT91_MAX_USBH_PORTS];
 	u8		ports;				/* number of ports on root hub */
->>>>>>> e9676695
 	u8              overcurrent_supported;
 	u8              vbus_pin_active_low[AT91_MAX_USBH_PORTS];
 	u8              overcurrent_status[AT91_MAX_USBH_PORTS];
