--- conflicted
+++ resolved
@@ -150,7 +150,7 @@
 	 * idle window management
 	 */
 	struct timer_list idle_slice_timer;
-	struct delayed_work unplug_work;
+	struct work_struct unplug_work;
 
 	struct cfq_queue *active_queue;
 	struct cfq_io_context *active_cic;
@@ -267,13 +267,11 @@
  * scheduler run of queue, if there are requests pending and no one in the
  * driver that will restart queueing
  */
-static inline void cfq_schedule_dispatch(struct cfq_data *cfqd,
-					 unsigned long delay)
+static inline void cfq_schedule_dispatch(struct cfq_data *cfqd)
 {
 	if (cfqd->busy_queues) {
 		cfq_log(cfqd, "schedule dispatch");
-		kblockd_schedule_delayed_work(cfqd->queue, &cfqd->unplug_work,
-						delay);
+		kblockd_schedule_work(cfqd->queue, &cfqd->unplug_work);
 	}
 }
 
@@ -1387,58 +1385,6 @@
 	if (!cfq_dispatch_request(cfqd, cfqq))
 		return 0;
 
-<<<<<<< HEAD
-	max_dispatch = cfqd->cfq_quantum;
-	if (cfq_class_idle(cfqq))
-		max_dispatch = 1;
-
-	/*
-	 * Does this cfqq already have too much IO in flight?
-	 */
-	if (cfqq->dispatched >= max_dispatch) {
-		/*
-		 * idle queue must always only have a single IO in flight
-		 */
-		if (cfq_class_idle(cfqq))
-			return 0;
-
-		/*
-		 * We have other queues, don't allow more IO from this one
-		 */
-		if (cfqd->busy_queues > 1)
-			return 0;
-
-		/*
-		 * Sole queue user, allow bigger slice
-		 */
-		max_dispatch *= 4;
-	}
-
-	/*
-	 * Async queues must wait a bit before being allowed dispatch.
-	 * We also ramp up the dispatch depth gradually for async IO,
-	 * based on the last sync IO we serviced
-	 */
-	if (!cfq_cfqq_sync(cfqq) && cfqd->cfq_latency) {
-		unsigned long last_sync = jiffies - cfqd->last_end_sync_rq;
-		unsigned int depth;
-
-		depth = last_sync / cfqd->cfq_slice[1];
-		if (!depth && !cfqq->dispatched)
-			depth = 1;
-		if (depth < max_dispatch)
-			max_dispatch = depth;
-	}
-
-	if (cfqq->dispatched >= max_dispatch)
-		return 0;
-
-	/*
-	 * Dispatch a request from this cfqq
-	 */
-	cfq_dispatch_request(cfqd, cfqq);
-=======
->>>>>>> 66b00a7c
 	cfqq->slice_dispatch++;
 	cfq_clear_cfqq_must_dispatch(cfqq);
 
@@ -1479,7 +1425,7 @@
 
 	if (unlikely(cfqd->active_queue == cfqq)) {
 		__cfq_slice_expired(cfqd, cfqq, 0);
-		cfq_schedule_dispatch(cfqd, 0);
+		cfq_schedule_dispatch(cfqd);
 	}
 
 	kmem_cache_free(cfq_pool, cfqq);
@@ -1574,7 +1520,7 @@
 {
 	if (unlikely(cfqq == cfqd->active_queue)) {
 		__cfq_slice_expired(cfqd, cfqq, 0);
-		cfq_schedule_dispatch(cfqd, 0);
+		cfq_schedule_dispatch(cfqd);
 	}
 
 	cfq_put_queue(cfqq);
@@ -2303,7 +2249,7 @@
 	}
 
 	if (!rq_in_driver(cfqd))
-		cfq_schedule_dispatch(cfqd, 0);
+		cfq_schedule_dispatch(cfqd);
 }
 
 /*
@@ -2433,7 +2379,7 @@
 	if (cic)
 		put_io_context(cic->ioc);
 
-	cfq_schedule_dispatch(cfqd, 0);
+	cfq_schedule_dispatch(cfqd);
 	spin_unlock_irqrestore(q->queue_lock, flags);
 	cfq_log(cfqd, "set_request fail");
 	return 1;
@@ -2442,7 +2388,7 @@
 static void cfq_kick_queue(struct work_struct *work)
 {
 	struct cfq_data *cfqd =
-		container_of(work, struct cfq_data, unplug_work.work);
+		container_of(work, struct cfq_data, unplug_work);
 	struct request_queue *q = cfqd->queue;
 
 	spin_lock_irq(q->queue_lock);
@@ -2496,7 +2442,7 @@
 expire:
 	cfq_slice_expired(cfqd, timed_out);
 out_kick:
-	cfq_schedule_dispatch(cfqd, 0);
+	cfq_schedule_dispatch(cfqd);
 out_cont:
 	spin_unlock_irqrestore(cfqd->queue->queue_lock, flags);
 }
@@ -2504,7 +2450,7 @@
 static void cfq_shutdown_timer_wq(struct cfq_data *cfqd)
 {
 	del_timer_sync(&cfqd->idle_slice_timer);
-	cancel_delayed_work_sync(&cfqd->unplug_work);
+	cancel_work_sync(&cfqd->unplug_work);
 }
 
 static void cfq_put_async_queues(struct cfq_data *cfqd)
@@ -2586,7 +2532,7 @@
 	cfqd->idle_slice_timer.function = cfq_idle_slice_timer;
 	cfqd->idle_slice_timer.data = (unsigned long) cfqd;
 
-	INIT_DELAYED_WORK(&cfqd->unplug_work, cfq_kick_queue);
+	INIT_WORK(&cfqd->unplug_work, cfq_kick_queue);
 
 	cfqd->cfq_quantum = cfq_quantum;
 	cfqd->cfq_fifo_expire[0] = cfq_fifo_expire[0];
