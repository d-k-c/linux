/*
 * Copyright (C) 2007 Oracle.  All rights reserved.
 *
 * This program is free software; you can redistribute it and/or
 * modify it under the terms of the GNU General Public
 * License v2 as published by the Free Software Foundation.
 *
 * This program is distributed in the hope that it will be useful,
 * but WITHOUT ANY WARRANTY; without even the implied warranty of
 * MERCHANTABILITY or FITNESS FOR A PARTICULAR PURPOSE.  See the GNU
 * General Public License for more details.
 *
 * You should have received a copy of the GNU General Public
 * License along with this program; if not, write to the
 * Free Software Foundation, Inc., 59 Temple Place - Suite 330,
 * Boston, MA 021110-1307, USA.
 */
#include <linux/sched.h>
#include <linux/bio.h>
#include <linux/slab.h>
#include <linux/buffer_head.h>
#include <linux/blkdev.h>
#include <linux/random.h>
#include <linux/iocontext.h>
#include <linux/capability.h>
#include <linux/ratelimit.h>
#include <linux/kthread.h>
#include <linux/raid/pq.h>
#include <linux/semaphore.h>
#include <asm/div64.h>
#include "ctree.h"
#include "extent_map.h"
#include "disk-io.h"
#include "transaction.h"
#include "print-tree.h"
#include "volumes.h"
#include "raid56.h"
#include "async-thread.h"
#include "check-integrity.h"
#include "rcu-string.h"
#include "math.h"
#include "dev-replace.h"

static int init_first_rw_device(struct btrfs_trans_handle *trans,
				struct btrfs_root *root,
				struct btrfs_device *device);
static int btrfs_relocate_sys_chunks(struct btrfs_root *root);
static void __btrfs_reset_dev_stats(struct btrfs_device *dev);
static void btrfs_dev_stat_print_on_error(struct btrfs_device *dev);
static void btrfs_dev_stat_print_on_load(struct btrfs_device *device);

static DEFINE_MUTEX(uuid_mutex);
static LIST_HEAD(fs_uuids);

static void lock_chunks(struct btrfs_root *root)
{
	mutex_lock(&root->fs_info->chunk_mutex);
}

static void unlock_chunks(struct btrfs_root *root)
{
	mutex_unlock(&root->fs_info->chunk_mutex);
}

static struct btrfs_fs_devices *__alloc_fs_devices(void)
{
	struct btrfs_fs_devices *fs_devs;

	fs_devs = kzalloc(sizeof(*fs_devs), GFP_NOFS);
	if (!fs_devs)
		return ERR_PTR(-ENOMEM);

	mutex_init(&fs_devs->device_list_mutex);

	INIT_LIST_HEAD(&fs_devs->devices);
	INIT_LIST_HEAD(&fs_devs->alloc_list);
	INIT_LIST_HEAD(&fs_devs->list);

	return fs_devs;
}

/**
 * alloc_fs_devices - allocate struct btrfs_fs_devices
 * @fsid:	a pointer to UUID for this FS.  If NULL a new UUID is
 *		generated.
 *
 * Return: a pointer to a new &struct btrfs_fs_devices on success;
 * ERR_PTR() on error.  Returned struct is not linked onto any lists and
 * can be destroyed with kfree() right away.
 */
static struct btrfs_fs_devices *alloc_fs_devices(const u8 *fsid)
{
	struct btrfs_fs_devices *fs_devs;

	fs_devs = __alloc_fs_devices();
	if (IS_ERR(fs_devs))
		return fs_devs;

	if (fsid)
		memcpy(fs_devs->fsid, fsid, BTRFS_FSID_SIZE);
	else
		generate_random_uuid(fs_devs->fsid);

	return fs_devs;
}

static void free_fs_devices(struct btrfs_fs_devices *fs_devices)
{
	struct btrfs_device *device;
	WARN_ON(fs_devices->opened);
	while (!list_empty(&fs_devices->devices)) {
		device = list_entry(fs_devices->devices.next,
				    struct btrfs_device, dev_list);
		list_del(&device->dev_list);
		rcu_string_free(device->name);
		kfree(device);
	}
	kfree(fs_devices);
}

static void btrfs_kobject_uevent(struct block_device *bdev,
				 enum kobject_action action)
{
	int ret;

	ret = kobject_uevent(&disk_to_dev(bdev->bd_disk)->kobj, action);
	if (ret)
		pr_warn("Sending event '%d' to kobject: '%s' (%p): failed\n",
			action,
			kobject_name(&disk_to_dev(bdev->bd_disk)->kobj),
			&disk_to_dev(bdev->bd_disk)->kobj);
}

void btrfs_cleanup_fs_uuids(void)
{
	struct btrfs_fs_devices *fs_devices;

	while (!list_empty(&fs_uuids)) {
		fs_devices = list_entry(fs_uuids.next,
					struct btrfs_fs_devices, list);
		list_del(&fs_devices->list);
		free_fs_devices(fs_devices);
	}
}

static struct btrfs_device *__alloc_device(void)
{
	struct btrfs_device *dev;

	dev = kzalloc(sizeof(*dev), GFP_NOFS);
	if (!dev)
		return ERR_PTR(-ENOMEM);

	INIT_LIST_HEAD(&dev->dev_list);
	INIT_LIST_HEAD(&dev->dev_alloc_list);

	spin_lock_init(&dev->io_lock);

	spin_lock_init(&dev->reada_lock);
	atomic_set(&dev->reada_in_flight, 0);
	INIT_RADIX_TREE(&dev->reada_zones, GFP_NOFS & ~__GFP_WAIT);
	INIT_RADIX_TREE(&dev->reada_extents, GFP_NOFS & ~__GFP_WAIT);

	return dev;
}

static noinline struct btrfs_device *__find_device(struct list_head *head,
						   u64 devid, u8 *uuid)
{
	struct btrfs_device *dev;

	list_for_each_entry(dev, head, dev_list) {
		if (dev->devid == devid &&
		    (!uuid || !memcmp(dev->uuid, uuid, BTRFS_UUID_SIZE))) {
			return dev;
		}
	}
	return NULL;
}

static noinline struct btrfs_fs_devices *find_fsid(u8 *fsid)
{
	struct btrfs_fs_devices *fs_devices;

	list_for_each_entry(fs_devices, &fs_uuids, list) {
		if (memcmp(fsid, fs_devices->fsid, BTRFS_FSID_SIZE) == 0)
			return fs_devices;
	}
	return NULL;
}

static int
btrfs_get_bdev_and_sb(const char *device_path, fmode_t flags, void *holder,
		      int flush, struct block_device **bdev,
		      struct buffer_head **bh)
{
	int ret;

	*bdev = blkdev_get_by_path(device_path, flags, holder);

	if (IS_ERR(*bdev)) {
		ret = PTR_ERR(*bdev);
		printk(KERN_INFO "btrfs: open %s failed\n", device_path);
		goto error;
	}

	if (flush)
		filemap_write_and_wait((*bdev)->bd_inode->i_mapping);
	ret = set_blocksize(*bdev, 4096);
	if (ret) {
		blkdev_put(*bdev, flags);
		goto error;
	}
	invalidate_bdev(*bdev);
	*bh = btrfs_read_dev_super(*bdev);
	if (!*bh) {
		ret = -EINVAL;
		blkdev_put(*bdev, flags);
		goto error;
	}

	return 0;

error:
	*bdev = NULL;
	*bh = NULL;
	return ret;
}

static void requeue_list(struct btrfs_pending_bios *pending_bios,
			struct bio *head, struct bio *tail)
{

	struct bio *old_head;

	old_head = pending_bios->head;
	pending_bios->head = head;
	if (pending_bios->tail)
		tail->bi_next = old_head;
	else
		pending_bios->tail = tail;
}

/*
 * we try to collect pending bios for a device so we don't get a large
 * number of procs sending bios down to the same device.  This greatly
 * improves the schedulers ability to collect and merge the bios.
 *
 * But, it also turns into a long list of bios to process and that is sure
 * to eventually make the worker thread block.  The solution here is to
 * make some progress and then put this work struct back at the end of
 * the list if the block device is congested.  This way, multiple devices
 * can make progress from a single worker thread.
 */
static noinline void run_scheduled_bios(struct btrfs_device *device)
{
	struct bio *pending;
	struct backing_dev_info *bdi;
	struct btrfs_fs_info *fs_info;
	struct btrfs_pending_bios *pending_bios;
	struct bio *tail;
	struct bio *cur;
	int again = 0;
	unsigned long num_run;
	unsigned long batch_run = 0;
	unsigned long limit;
	unsigned long last_waited = 0;
	int force_reg = 0;
	int sync_pending = 0;
	struct blk_plug plug;

	/*
	 * this function runs all the bios we've collected for
	 * a particular device.  We don't want to wander off to
	 * another device without first sending all of these down.
	 * So, setup a plug here and finish it off before we return
	 */
	blk_start_plug(&plug);

	bdi = blk_get_backing_dev_info(device->bdev);
	fs_info = device->dev_root->fs_info;
	limit = btrfs_async_submit_limit(fs_info);
	limit = limit * 2 / 3;

loop:
	spin_lock(&device->io_lock);

loop_lock:
	num_run = 0;

	/* take all the bios off the list at once and process them
	 * later on (without the lock held).  But, remember the
	 * tail and other pointers so the bios can be properly reinserted
	 * into the list if we hit congestion
	 */
	if (!force_reg && device->pending_sync_bios.head) {
		pending_bios = &device->pending_sync_bios;
		force_reg = 1;
	} else {
		pending_bios = &device->pending_bios;
		force_reg = 0;
	}

	pending = pending_bios->head;
	tail = pending_bios->tail;
	WARN_ON(pending && !tail);

	/*
	 * if pending was null this time around, no bios need processing
	 * at all and we can stop.  Otherwise it'll loop back up again
	 * and do an additional check so no bios are missed.
	 *
	 * device->running_pending is used to synchronize with the
	 * schedule_bio code.
	 */
	if (device->pending_sync_bios.head == NULL &&
	    device->pending_bios.head == NULL) {
		again = 0;
		device->running_pending = 0;
	} else {
		again = 1;
		device->running_pending = 1;
	}

	pending_bios->head = NULL;
	pending_bios->tail = NULL;

	spin_unlock(&device->io_lock);

	while (pending) {

		rmb();
		/* we want to work on both lists, but do more bios on the
		 * sync list than the regular list
		 */
		if ((num_run > 32 &&
		    pending_bios != &device->pending_sync_bios &&
		    device->pending_sync_bios.head) ||
		   (num_run > 64 && pending_bios == &device->pending_sync_bios &&
		    device->pending_bios.head)) {
			spin_lock(&device->io_lock);
			requeue_list(pending_bios, pending, tail);
			goto loop_lock;
		}

		cur = pending;
		pending = pending->bi_next;
		cur->bi_next = NULL;

		if (atomic_dec_return(&fs_info->nr_async_bios) < limit &&
		    waitqueue_active(&fs_info->async_submit_wait))
			wake_up(&fs_info->async_submit_wait);

		BUG_ON(atomic_read(&cur->bi_cnt) == 0);

		/*
		 * if we're doing the sync list, record that our
		 * plug has some sync requests on it
		 *
		 * If we're doing the regular list and there are
		 * sync requests sitting around, unplug before
		 * we add more
		 */
		if (pending_bios == &device->pending_sync_bios) {
			sync_pending = 1;
		} else if (sync_pending) {
			blk_finish_plug(&plug);
			blk_start_plug(&plug);
			sync_pending = 0;
		}

		btrfsic_submit_bio(cur->bi_rw, cur);
		num_run++;
		batch_run++;
		if (need_resched())
			cond_resched();

		/*
		 * we made progress, there is more work to do and the bdi
		 * is now congested.  Back off and let other work structs
		 * run instead
		 */
		if (pending && bdi_write_congested(bdi) && batch_run > 8 &&
		    fs_info->fs_devices->open_devices > 1) {
			struct io_context *ioc;

			ioc = current->io_context;

			/*
			 * the main goal here is that we don't want to
			 * block if we're going to be able to submit
			 * more requests without blocking.
			 *
			 * This code does two great things, it pokes into
			 * the elevator code from a filesystem _and_
			 * it makes assumptions about how batching works.
			 */
			if (ioc && ioc->nr_batch_requests > 0 &&
			    time_before(jiffies, ioc->last_waited + HZ/50UL) &&
			    (last_waited == 0 ||
			     ioc->last_waited == last_waited)) {
				/*
				 * we want to go through our batch of
				 * requests and stop.  So, we copy out
				 * the ioc->last_waited time and test
				 * against it before looping
				 */
				last_waited = ioc->last_waited;
				if (need_resched())
					cond_resched();
				continue;
			}
			spin_lock(&device->io_lock);
			requeue_list(pending_bios, pending, tail);
			device->running_pending = 1;

			spin_unlock(&device->io_lock);
			btrfs_requeue_work(&device->work);
			goto done;
		}
		/* unplug every 64 requests just for good measure */
		if (batch_run % 64 == 0) {
			blk_finish_plug(&plug);
			blk_start_plug(&plug);
			sync_pending = 0;
		}
	}

	cond_resched();
	if (again)
		goto loop;

	spin_lock(&device->io_lock);
	if (device->pending_bios.head || device->pending_sync_bios.head)
		goto loop_lock;
	spin_unlock(&device->io_lock);

done:
	blk_finish_plug(&plug);
}

static void pending_bios_fn(struct btrfs_work *work)
{
	struct btrfs_device *device;

	device = container_of(work, struct btrfs_device, work);
	run_scheduled_bios(device);
}

static noinline int device_list_add(const char *path,
			   struct btrfs_super_block *disk_super,
			   u64 devid, struct btrfs_fs_devices **fs_devices_ret)
{
	struct btrfs_device *device;
	struct btrfs_fs_devices *fs_devices;
	struct rcu_string *name;
	u64 found_transid = btrfs_super_generation(disk_super);

	fs_devices = find_fsid(disk_super->fsid);
	if (!fs_devices) {
		fs_devices = alloc_fs_devices(disk_super->fsid);
		if (IS_ERR(fs_devices))
			return PTR_ERR(fs_devices);

		list_add(&fs_devices->list, &fs_uuids);
		fs_devices->latest_devid = devid;
		fs_devices->latest_trans = found_transid;

		device = NULL;
	} else {
		device = __find_device(&fs_devices->devices, devid,
				       disk_super->dev_item.uuid);
	}
	if (!device) {
		if (fs_devices->opened)
			return -EBUSY;

		device = btrfs_alloc_device(NULL, &devid,
					    disk_super->dev_item.uuid);
		if (IS_ERR(device)) {
			/* we can safely leave the fs_devices entry around */
			return PTR_ERR(device);
		}

		name = rcu_string_strdup(path, GFP_NOFS);
		if (!name) {
			kfree(device);
			return -ENOMEM;
		}
		rcu_assign_pointer(device->name, name);

		mutex_lock(&fs_devices->device_list_mutex);
		list_add_rcu(&device->dev_list, &fs_devices->devices);
		fs_devices->num_devices++;
		mutex_unlock(&fs_devices->device_list_mutex);

		device->fs_devices = fs_devices;
	} else if (!device->name || strcmp(device->name->str, path)) {
		name = rcu_string_strdup(path, GFP_NOFS);
		if (!name)
			return -ENOMEM;
		rcu_string_free(device->name);
		rcu_assign_pointer(device->name, name);
		if (device->missing) {
			fs_devices->missing_devices--;
			device->missing = 0;
		}
	}

	if (found_transid > fs_devices->latest_trans) {
		fs_devices->latest_devid = devid;
		fs_devices->latest_trans = found_transid;
	}
	*fs_devices_ret = fs_devices;
	return 0;
}

static struct btrfs_fs_devices *clone_fs_devices(struct btrfs_fs_devices *orig)
{
	struct btrfs_fs_devices *fs_devices;
	struct btrfs_device *device;
	struct btrfs_device *orig_dev;

	fs_devices = alloc_fs_devices(orig->fsid);
	if (IS_ERR(fs_devices))
		return fs_devices;

	fs_devices->latest_devid = orig->latest_devid;
	fs_devices->latest_trans = orig->latest_trans;
	fs_devices->total_devices = orig->total_devices;

	/* We have held the volume lock, it is safe to get the devices. */
	list_for_each_entry(orig_dev, &orig->devices, dev_list) {
		struct rcu_string *name;

		device = btrfs_alloc_device(NULL, &orig_dev->devid,
					    orig_dev->uuid);
		if (IS_ERR(device))
			goto error;

		/*
		 * This is ok to do without rcu read locked because we hold the
		 * uuid mutex so nothing we touch in here is going to disappear.
		 */
		name = rcu_string_strdup(orig_dev->name->str, GFP_NOFS);
		if (!name) {
			kfree(device);
			goto error;
		}
		rcu_assign_pointer(device->name, name);

		list_add(&device->dev_list, &fs_devices->devices);
		device->fs_devices = fs_devices;
		fs_devices->num_devices++;
	}
	return fs_devices;
error:
	free_fs_devices(fs_devices);
	return ERR_PTR(-ENOMEM);
}

void btrfs_close_extra_devices(struct btrfs_fs_info *fs_info,
			       struct btrfs_fs_devices *fs_devices, int step)
{
	struct btrfs_device *device, *next;

	struct block_device *latest_bdev = NULL;
	u64 latest_devid = 0;
	u64 latest_transid = 0;

	mutex_lock(&uuid_mutex);
again:
	/* This is the initialized path, it is safe to release the devices. */
	list_for_each_entry_safe(device, next, &fs_devices->devices, dev_list) {
		if (device->in_fs_metadata) {
			if (!device->is_tgtdev_for_dev_replace &&
			    (!latest_transid ||
			     device->generation > latest_transid)) {
				latest_devid = device->devid;
				latest_transid = device->generation;
				latest_bdev = device->bdev;
			}
			continue;
		}

		if (device->devid == BTRFS_DEV_REPLACE_DEVID) {
			/*
			 * In the first step, keep the device which has
			 * the correct fsid and the devid that is used
			 * for the dev_replace procedure.
			 * In the second step, the dev_replace state is
			 * read from the device tree and it is known
			 * whether the procedure is really active or
			 * not, which means whether this device is
			 * used or whether it should be removed.
			 */
			if (step == 0 || device->is_tgtdev_for_dev_replace) {
				continue;
			}
		}
		if (device->bdev) {
			blkdev_put(device->bdev, device->mode);
			device->bdev = NULL;
			fs_devices->open_devices--;
		}
		if (device->writeable) {
			list_del_init(&device->dev_alloc_list);
			device->writeable = 0;
			if (!device->is_tgtdev_for_dev_replace)
				fs_devices->rw_devices--;
		}
		list_del_init(&device->dev_list);
		fs_devices->num_devices--;
		rcu_string_free(device->name);
		kfree(device);
	}

	if (fs_devices->seed) {
		fs_devices = fs_devices->seed;
		goto again;
	}

	fs_devices->latest_bdev = latest_bdev;
	fs_devices->latest_devid = latest_devid;
	fs_devices->latest_trans = latest_transid;

	mutex_unlock(&uuid_mutex);
}

static void __free_device(struct work_struct *work)
{
	struct btrfs_device *device;

	device = container_of(work, struct btrfs_device, rcu_work);

	if (device->bdev)
		blkdev_put(device->bdev, device->mode);

	rcu_string_free(device->name);
	kfree(device);
}

static void free_device(struct rcu_head *head)
{
	struct btrfs_device *device;

	device = container_of(head, struct btrfs_device, rcu);

	INIT_WORK(&device->rcu_work, __free_device);
	schedule_work(&device->rcu_work);
}

static int __btrfs_close_devices(struct btrfs_fs_devices *fs_devices)
{
	struct btrfs_device *device;

	if (--fs_devices->opened > 0)
		return 0;

	mutex_lock(&fs_devices->device_list_mutex);
	list_for_each_entry(device, &fs_devices->devices, dev_list) {
		struct btrfs_device *new_device;
		struct rcu_string *name;

		if (device->bdev)
			fs_devices->open_devices--;

		if (device->writeable &&
		    device->devid != BTRFS_DEV_REPLACE_DEVID) {
			list_del_init(&device->dev_alloc_list);
			fs_devices->rw_devices--;
		}

		if (device->can_discard)
			fs_devices->num_can_discard--;
		if (device->missing)
			fs_devices->missing_devices--;

		new_device = btrfs_alloc_device(NULL, &device->devid,
						device->uuid);
		BUG_ON(IS_ERR(new_device)); /* -ENOMEM */

		/* Safe because we are under uuid_mutex */
		if (device->name) {
			name = rcu_string_strdup(device->name->str, GFP_NOFS);
			BUG_ON(!name); /* -ENOMEM */
			rcu_assign_pointer(new_device->name, name);
		}

		list_replace_rcu(&device->dev_list, &new_device->dev_list);
		new_device->fs_devices = device->fs_devices;

		call_rcu(&device->rcu, free_device);
	}
	mutex_unlock(&fs_devices->device_list_mutex);

	WARN_ON(fs_devices->open_devices);
	WARN_ON(fs_devices->rw_devices);
	fs_devices->opened = 0;
	fs_devices->seeding = 0;

	return 0;
}

int btrfs_close_devices(struct btrfs_fs_devices *fs_devices)
{
	struct btrfs_fs_devices *seed_devices = NULL;
	int ret;

	mutex_lock(&uuid_mutex);
	ret = __btrfs_close_devices(fs_devices);
	if (!fs_devices->opened) {
		seed_devices = fs_devices->seed;
		fs_devices->seed = NULL;
	}
	mutex_unlock(&uuid_mutex);

	while (seed_devices) {
		fs_devices = seed_devices;
		seed_devices = fs_devices->seed;
		__btrfs_close_devices(fs_devices);
		free_fs_devices(fs_devices);
	}
	/*
	 * Wait for rcu kworkers under __btrfs_close_devices
	 * to finish all blkdev_puts so device is really
	 * free when umount is done.
	 */
	rcu_barrier();
	return ret;
}

static int __btrfs_open_devices(struct btrfs_fs_devices *fs_devices,
				fmode_t flags, void *holder)
{
	struct request_queue *q;
	struct block_device *bdev;
	struct list_head *head = &fs_devices->devices;
	struct btrfs_device *device;
	struct block_device *latest_bdev = NULL;
	struct buffer_head *bh;
	struct btrfs_super_block *disk_super;
	u64 latest_devid = 0;
	u64 latest_transid = 0;
	u64 devid;
	int seeding = 1;
	int ret = 0;

	flags |= FMODE_EXCL;

	list_for_each_entry(device, head, dev_list) {
		if (device->bdev)
			continue;
		if (!device->name)
			continue;

		/* Just open everything we can; ignore failures here */
		if (btrfs_get_bdev_and_sb(device->name->str, flags, holder, 1,
					    &bdev, &bh))
			continue;

		disk_super = (struct btrfs_super_block *)bh->b_data;
		devid = btrfs_stack_device_id(&disk_super->dev_item);
		if (devid != device->devid)
			goto error_brelse;

		if (memcmp(device->uuid, disk_super->dev_item.uuid,
			   BTRFS_UUID_SIZE))
			goto error_brelse;

		device->generation = btrfs_super_generation(disk_super);
		if (!latest_transid || device->generation > latest_transid) {
			latest_devid = devid;
			latest_transid = device->generation;
			latest_bdev = bdev;
		}

		if (btrfs_super_flags(disk_super) & BTRFS_SUPER_FLAG_SEEDING) {
			device->writeable = 0;
		} else {
			device->writeable = !bdev_read_only(bdev);
			seeding = 0;
		}

		q = bdev_get_queue(bdev);
		if (blk_queue_discard(q)) {
			device->can_discard = 1;
			fs_devices->num_can_discard++;
		}

		device->bdev = bdev;
		device->in_fs_metadata = 0;
		device->mode = flags;

		if (!blk_queue_nonrot(bdev_get_queue(bdev)))
			fs_devices->rotating = 1;

		fs_devices->open_devices++;
		if (device->writeable &&
		    device->devid != BTRFS_DEV_REPLACE_DEVID) {
			fs_devices->rw_devices++;
			list_add(&device->dev_alloc_list,
				 &fs_devices->alloc_list);
		}
		brelse(bh);
		continue;

error_brelse:
		brelse(bh);
		blkdev_put(bdev, flags);
		continue;
	}
	if (fs_devices->open_devices == 0) {
		ret = -EINVAL;
		goto out;
	}
	fs_devices->seeding = seeding;
	fs_devices->opened = 1;
	fs_devices->latest_bdev = latest_bdev;
	fs_devices->latest_devid = latest_devid;
	fs_devices->latest_trans = latest_transid;
	fs_devices->total_rw_bytes = 0;
out:
	return ret;
}

int btrfs_open_devices(struct btrfs_fs_devices *fs_devices,
		       fmode_t flags, void *holder)
{
	int ret;

	mutex_lock(&uuid_mutex);
	if (fs_devices->opened) {
		fs_devices->opened++;
		ret = 0;
	} else {
		ret = __btrfs_open_devices(fs_devices, flags, holder);
	}
	mutex_unlock(&uuid_mutex);
	return ret;
}

/*
 * Look for a btrfs signature on a device. This may be called out of the mount path
 * and we are not allowed to call set_blocksize during the scan. The superblock
 * is read via pagecache
 */
int btrfs_scan_one_device(const char *path, fmode_t flags, void *holder,
			  struct btrfs_fs_devices **fs_devices_ret)
{
	struct btrfs_super_block *disk_super;
	struct block_device *bdev;
	struct page *page;
	void *p;
	int ret = -EINVAL;
	u64 devid;
	u64 transid;
	u64 total_devices;
	u64 bytenr;
	pgoff_t index;

	/*
	 * we would like to check all the supers, but that would make
	 * a btrfs mount succeed after a mkfs from a different FS.
	 * So, we need to add a special mount option to scan for
	 * later supers, using BTRFS_SUPER_MIRROR_MAX instead
	 */
	bytenr = btrfs_sb_offset(0);
	flags |= FMODE_EXCL;
	mutex_lock(&uuid_mutex);

	bdev = blkdev_get_by_path(path, flags, holder);

	if (IS_ERR(bdev)) {
		ret = PTR_ERR(bdev);
		goto error;
	}

	/* make sure our super fits in the device */
	if (bytenr + PAGE_CACHE_SIZE >= i_size_read(bdev->bd_inode))
		goto error_bdev_put;

	/* make sure our super fits in the page */
	if (sizeof(*disk_super) > PAGE_CACHE_SIZE)
		goto error_bdev_put;

	/* make sure our super doesn't straddle pages on disk */
	index = bytenr >> PAGE_CACHE_SHIFT;
	if ((bytenr + sizeof(*disk_super) - 1) >> PAGE_CACHE_SHIFT != index)
		goto error_bdev_put;

	/* pull in the page with our super */
	page = read_cache_page_gfp(bdev->bd_inode->i_mapping,
				   index, GFP_NOFS);

	if (IS_ERR_OR_NULL(page))
		goto error_bdev_put;

	p = kmap(page);

	/* align our pointer to the offset of the super block */
	disk_super = p + (bytenr & ~PAGE_CACHE_MASK);

	if (btrfs_super_bytenr(disk_super) != bytenr ||
	    btrfs_super_magic(disk_super) != BTRFS_MAGIC)
		goto error_unmap;

	devid = btrfs_stack_device_id(&disk_super->dev_item);
	transid = btrfs_super_generation(disk_super);
	total_devices = btrfs_super_num_devices(disk_super);

	if (disk_super->label[0]) {
		if (disk_super->label[BTRFS_LABEL_SIZE - 1])
			disk_super->label[BTRFS_LABEL_SIZE - 1] = '\0';
		printk(KERN_INFO "btrfs: device label %s ", disk_super->label);
	} else {
		printk(KERN_INFO "btrfs: device fsid %pU ", disk_super->fsid);
	}

	printk(KERN_CONT "devid %llu transid %llu %s\n", devid, transid, path);

	ret = device_list_add(path, disk_super, devid, fs_devices_ret);
	if (!ret && fs_devices_ret)
		(*fs_devices_ret)->total_devices = total_devices;

error_unmap:
	kunmap(page);
	page_cache_release(page);

error_bdev_put:
	blkdev_put(bdev, flags);
error:
	mutex_unlock(&uuid_mutex);
	return ret;
}

/* helper to account the used device space in the range */
int btrfs_account_dev_extents_size(struct btrfs_device *device, u64 start,
				   u64 end, u64 *length)
{
	struct btrfs_key key;
	struct btrfs_root *root = device->dev_root;
	struct btrfs_dev_extent *dev_extent;
	struct btrfs_path *path;
	u64 extent_end;
	int ret;
	int slot;
	struct extent_buffer *l;

	*length = 0;

	if (start >= device->total_bytes || device->is_tgtdev_for_dev_replace)
		return 0;

	path = btrfs_alloc_path();
	if (!path)
		return -ENOMEM;
	path->reada = 2;

	key.objectid = device->devid;
	key.offset = start;
	key.type = BTRFS_DEV_EXTENT_KEY;

	ret = btrfs_search_slot(NULL, root, &key, path, 0, 0);
	if (ret < 0)
		goto out;
	if (ret > 0) {
		ret = btrfs_previous_item(root, path, key.objectid, key.type);
		if (ret < 0)
			goto out;
	}

	while (1) {
		l = path->nodes[0];
		slot = path->slots[0];
		if (slot >= btrfs_header_nritems(l)) {
			ret = btrfs_next_leaf(root, path);
			if (ret == 0)
				continue;
			if (ret < 0)
				goto out;

			break;
		}
		btrfs_item_key_to_cpu(l, &key, slot);

		if (key.objectid < device->devid)
			goto next;

		if (key.objectid > device->devid)
			break;

		if (btrfs_key_type(&key) != BTRFS_DEV_EXTENT_KEY)
			goto next;

		dev_extent = btrfs_item_ptr(l, slot, struct btrfs_dev_extent);
		extent_end = key.offset + btrfs_dev_extent_length(l,
								  dev_extent);
		if (key.offset <= start && extent_end > end) {
			*length = end - start + 1;
			break;
		} else if (key.offset <= start && extent_end > start)
			*length += extent_end - start;
		else if (key.offset > start && extent_end <= end)
			*length += extent_end - key.offset;
		else if (key.offset > start && key.offset <= end) {
			*length += end - key.offset + 1;
			break;
		} else if (key.offset > end)
			break;

next:
		path->slots[0]++;
	}
	ret = 0;
out:
	btrfs_free_path(path);
	return ret;
}

static int contains_pending_extent(struct btrfs_trans_handle *trans,
				   struct btrfs_device *device,
				   u64 *start, u64 len)
{
	struct extent_map *em;
	int ret = 0;

	list_for_each_entry(em, &trans->transaction->pending_chunks, list) {
		struct map_lookup *map;
		int i;

		map = (struct map_lookup *)em->bdev;
		for (i = 0; i < map->num_stripes; i++) {
			if (map->stripes[i].dev != device)
				continue;
			if (map->stripes[i].physical >= *start + len ||
			    map->stripes[i].physical + em->orig_block_len <=
			    *start)
				continue;
			*start = map->stripes[i].physical +
				em->orig_block_len;
			ret = 1;
		}
	}

	return ret;
}


/*
 * find_free_dev_extent - find free space in the specified device
 * @device:	the device which we search the free space in
 * @num_bytes:	the size of the free space that we need
 * @start:	store the start of the free space.
 * @len:	the size of the free space. that we find, or the size of the max
 * 		free space if we don't find suitable free space
 *
 * this uses a pretty simple search, the expectation is that it is
 * called very infrequently and that a given device has a small number
 * of extents
 *
 * @start is used to store the start of the free space if we find. But if we
 * don't find suitable free space, it will be used to store the start position
 * of the max free space.
 *
 * @len is used to store the size of the free space that we find.
 * But if we don't find suitable free space, it is used to store the size of
 * the max free space.
 */
int find_free_dev_extent(struct btrfs_trans_handle *trans,
			 struct btrfs_device *device, u64 num_bytes,
			 u64 *start, u64 *len)
{
	struct btrfs_key key;
	struct btrfs_root *root = device->dev_root;
	struct btrfs_dev_extent *dev_extent;
	struct btrfs_path *path;
	u64 hole_size;
	u64 max_hole_start;
	u64 max_hole_size;
	u64 extent_end;
	u64 search_start;
	u64 search_end = device->total_bytes;
	int ret;
	int slot;
	struct extent_buffer *l;

	/* FIXME use last free of some kind */

	/* we don't want to overwrite the superblock on the drive,
	 * so we make sure to start at an offset of at least 1MB
	 */
	search_start = max(root->fs_info->alloc_start, 1024ull * 1024);

	path = btrfs_alloc_path();
	if (!path)
		return -ENOMEM;
again:
	max_hole_start = search_start;
	max_hole_size = 0;
	hole_size = 0;

	if (search_start >= search_end || device->is_tgtdev_for_dev_replace) {
		ret = -ENOSPC;
		goto out;
	}

	path->reada = 2;
	path->search_commit_root = 1;
	path->skip_locking = 1;

	key.objectid = device->devid;
	key.offset = search_start;
	key.type = BTRFS_DEV_EXTENT_KEY;

	ret = btrfs_search_slot(NULL, root, &key, path, 0, 0);
	if (ret < 0)
		goto out;
	if (ret > 0) {
		ret = btrfs_previous_item(root, path, key.objectid, key.type);
		if (ret < 0)
			goto out;
	}

	while (1) {
		l = path->nodes[0];
		slot = path->slots[0];
		if (slot >= btrfs_header_nritems(l)) {
			ret = btrfs_next_leaf(root, path);
			if (ret == 0)
				continue;
			if (ret < 0)
				goto out;

			break;
		}
		btrfs_item_key_to_cpu(l, &key, slot);

		if (key.objectid < device->devid)
			goto next;

		if (key.objectid > device->devid)
			break;

		if (btrfs_key_type(&key) != BTRFS_DEV_EXTENT_KEY)
			goto next;

		if (key.offset > search_start) {
			hole_size = key.offset - search_start;

			/*
			 * Have to check before we set max_hole_start, otherwise
			 * we could end up sending back this offset anyway.
			 */
			if (contains_pending_extent(trans, device,
						    &search_start,
						    hole_size))
				hole_size = 0;

			if (hole_size > max_hole_size) {
				max_hole_start = search_start;
				max_hole_size = hole_size;
			}

			/*
			 * If this free space is greater than which we need,
			 * it must be the max free space that we have found
			 * until now, so max_hole_start must point to the start
			 * of this free space and the length of this free space
			 * is stored in max_hole_size. Thus, we return
			 * max_hole_start and max_hole_size and go back to the
			 * caller.
			 */
			if (hole_size >= num_bytes) {
				ret = 0;
				goto out;
			}
		}

		dev_extent = btrfs_item_ptr(l, slot, struct btrfs_dev_extent);
		extent_end = key.offset + btrfs_dev_extent_length(l,
								  dev_extent);
		if (extent_end > search_start)
			search_start = extent_end;
next:
		path->slots[0]++;
		cond_resched();
	}

	/*
	 * At this point, search_start should be the end of
	 * allocated dev extents, and when shrinking the device,
	 * search_end may be smaller than search_start.
	 */
	if (search_end > search_start)
		hole_size = search_end - search_start;

	if (hole_size > max_hole_size) {
		max_hole_start = search_start;
		max_hole_size = hole_size;
	}

	if (contains_pending_extent(trans, device, &search_start, hole_size)) {
		btrfs_release_path(path);
		goto again;
	}

	/* See above. */
	if (hole_size < num_bytes)
		ret = -ENOSPC;
	else
		ret = 0;

out:
	btrfs_free_path(path);
	*start = max_hole_start;
	if (len)
		*len = max_hole_size;
	return ret;
}

static int btrfs_free_dev_extent(struct btrfs_trans_handle *trans,
			  struct btrfs_device *device,
			  u64 start)
{
	int ret;
	struct btrfs_path *path;
	struct btrfs_root *root = device->dev_root;
	struct btrfs_key key;
	struct btrfs_key found_key;
	struct extent_buffer *leaf = NULL;
	struct btrfs_dev_extent *extent = NULL;

	path = btrfs_alloc_path();
	if (!path)
		return -ENOMEM;

	key.objectid = device->devid;
	key.offset = start;
	key.type = BTRFS_DEV_EXTENT_KEY;
again:
	ret = btrfs_search_slot(trans, root, &key, path, -1, 1);
	if (ret > 0) {
		ret = btrfs_previous_item(root, path, key.objectid,
					  BTRFS_DEV_EXTENT_KEY);
		if (ret)
			goto out;
		leaf = path->nodes[0];
		btrfs_item_key_to_cpu(leaf, &found_key, path->slots[0]);
		extent = btrfs_item_ptr(leaf, path->slots[0],
					struct btrfs_dev_extent);
		BUG_ON(found_key.offset > start || found_key.offset +
		       btrfs_dev_extent_length(leaf, extent) < start);
		key = found_key;
		btrfs_release_path(path);
		goto again;
	} else if (ret == 0) {
		leaf = path->nodes[0];
		extent = btrfs_item_ptr(leaf, path->slots[0],
					struct btrfs_dev_extent);
	} else {
		btrfs_error(root->fs_info, ret, "Slot search failed");
		goto out;
	}

	if (device->bytes_used > 0) {
		u64 len = btrfs_dev_extent_length(leaf, extent);
		device->bytes_used -= len;
		spin_lock(&root->fs_info->free_chunk_lock);
		root->fs_info->free_chunk_space += len;
		spin_unlock(&root->fs_info->free_chunk_lock);
	}
	ret = btrfs_del_item(trans, root, path);
	if (ret) {
		btrfs_error(root->fs_info, ret,
			    "Failed to remove dev extent item");
	}
out:
	btrfs_free_path(path);
	return ret;
}

static int btrfs_alloc_dev_extent(struct btrfs_trans_handle *trans,
				  struct btrfs_device *device,
				  u64 chunk_tree, u64 chunk_objectid,
				  u64 chunk_offset, u64 start, u64 num_bytes)
{
	int ret;
	struct btrfs_path *path;
	struct btrfs_root *root = device->dev_root;
	struct btrfs_dev_extent *extent;
	struct extent_buffer *leaf;
	struct btrfs_key key;

	WARN_ON(!device->in_fs_metadata);
	WARN_ON(device->is_tgtdev_for_dev_replace);
	path = btrfs_alloc_path();
	if (!path)
		return -ENOMEM;

	key.objectid = device->devid;
	key.offset = start;
	key.type = BTRFS_DEV_EXTENT_KEY;
	ret = btrfs_insert_empty_item(trans, root, path, &key,
				      sizeof(*extent));
	if (ret)
		goto out;

	leaf = path->nodes[0];
	extent = btrfs_item_ptr(leaf, path->slots[0],
				struct btrfs_dev_extent);
	btrfs_set_dev_extent_chunk_tree(leaf, extent, chunk_tree);
	btrfs_set_dev_extent_chunk_objectid(leaf, extent, chunk_objectid);
	btrfs_set_dev_extent_chunk_offset(leaf, extent, chunk_offset);

	write_extent_buffer(leaf, root->fs_info->chunk_tree_uuid,
		    btrfs_dev_extent_chunk_tree_uuid(extent), BTRFS_UUID_SIZE);

	btrfs_set_dev_extent_length(leaf, extent, num_bytes);
	btrfs_mark_buffer_dirty(leaf);
out:
	btrfs_free_path(path);
	return ret;
}

static u64 find_next_chunk(struct btrfs_fs_info *fs_info)
{
	struct extent_map_tree *em_tree;
	struct extent_map *em;
	struct rb_node *n;
	u64 ret = 0;

	em_tree = &fs_info->mapping_tree.map_tree;
	read_lock(&em_tree->lock);
	n = rb_last(&em_tree->map);
	if (n) {
		em = rb_entry(n, struct extent_map, rb_node);
		ret = em->start + em->len;
	}
	read_unlock(&em_tree->lock);

	return ret;
}

static noinline int find_next_devid(struct btrfs_fs_info *fs_info,
				    u64 *devid_ret)
{
	int ret;
	struct btrfs_key key;
	struct btrfs_key found_key;
	struct btrfs_path *path;

	path = btrfs_alloc_path();
	if (!path)
		return -ENOMEM;

	key.objectid = BTRFS_DEV_ITEMS_OBJECTID;
	key.type = BTRFS_DEV_ITEM_KEY;
	key.offset = (u64)-1;

	ret = btrfs_search_slot(NULL, fs_info->chunk_root, &key, path, 0, 0);
	if (ret < 0)
		goto error;

	BUG_ON(ret == 0); /* Corruption */

	ret = btrfs_previous_item(fs_info->chunk_root, path,
				  BTRFS_DEV_ITEMS_OBJECTID,
				  BTRFS_DEV_ITEM_KEY);
	if (ret) {
		*devid_ret = 1;
	} else {
		btrfs_item_key_to_cpu(path->nodes[0], &found_key,
				      path->slots[0]);
		*devid_ret = found_key.offset + 1;
	}
	ret = 0;
error:
	btrfs_free_path(path);
	return ret;
}

/*
 * the device information is stored in the chunk root
 * the btrfs_device struct should be fully filled in
 */
static int btrfs_add_device(struct btrfs_trans_handle *trans,
			    struct btrfs_root *root,
			    struct btrfs_device *device)
{
	int ret;
	struct btrfs_path *path;
	struct btrfs_dev_item *dev_item;
	struct extent_buffer *leaf;
	struct btrfs_key key;
	unsigned long ptr;

	root = root->fs_info->chunk_root;

	path = btrfs_alloc_path();
	if (!path)
		return -ENOMEM;

	key.objectid = BTRFS_DEV_ITEMS_OBJECTID;
	key.type = BTRFS_DEV_ITEM_KEY;
	key.offset = device->devid;

	ret = btrfs_insert_empty_item(trans, root, path, &key,
				      sizeof(*dev_item));
	if (ret)
		goto out;

	leaf = path->nodes[0];
	dev_item = btrfs_item_ptr(leaf, path->slots[0], struct btrfs_dev_item);

	btrfs_set_device_id(leaf, dev_item, device->devid);
	btrfs_set_device_generation(leaf, dev_item, 0);
	btrfs_set_device_type(leaf, dev_item, device->type);
	btrfs_set_device_io_align(leaf, dev_item, device->io_align);
	btrfs_set_device_io_width(leaf, dev_item, device->io_width);
	btrfs_set_device_sector_size(leaf, dev_item, device->sector_size);
	btrfs_set_device_total_bytes(leaf, dev_item, device->total_bytes);
	btrfs_set_device_bytes_used(leaf, dev_item, device->bytes_used);
	btrfs_set_device_group(leaf, dev_item, 0);
	btrfs_set_device_seek_speed(leaf, dev_item, 0);
	btrfs_set_device_bandwidth(leaf, dev_item, 0);
	btrfs_set_device_start_offset(leaf, dev_item, 0);

	ptr = btrfs_device_uuid(dev_item);
	write_extent_buffer(leaf, device->uuid, ptr, BTRFS_UUID_SIZE);
	ptr = btrfs_device_fsid(dev_item);
	write_extent_buffer(leaf, root->fs_info->fsid, ptr, BTRFS_UUID_SIZE);
	btrfs_mark_buffer_dirty(leaf);

	ret = 0;
out:
	btrfs_free_path(path);
	return ret;
}

static int btrfs_rm_dev_item(struct btrfs_root *root,
			     struct btrfs_device *device)
{
	int ret;
	struct btrfs_path *path;
	struct btrfs_key key;
	struct btrfs_trans_handle *trans;

	root = root->fs_info->chunk_root;

	path = btrfs_alloc_path();
	if (!path)
		return -ENOMEM;

	trans = btrfs_start_transaction(root, 0);
	if (IS_ERR(trans)) {
		btrfs_free_path(path);
		return PTR_ERR(trans);
	}
	key.objectid = BTRFS_DEV_ITEMS_OBJECTID;
	key.type = BTRFS_DEV_ITEM_KEY;
	key.offset = device->devid;
	lock_chunks(root);

	ret = btrfs_search_slot(trans, root, &key, path, -1, 1);
	if (ret < 0)
		goto out;

	if (ret > 0) {
		ret = -ENOENT;
		goto out;
	}

	ret = btrfs_del_item(trans, root, path);
	if (ret)
		goto out;
out:
	btrfs_free_path(path);
	unlock_chunks(root);
	btrfs_commit_transaction(trans, root);
	return ret;
}

int btrfs_rm_device(struct btrfs_root *root, char *device_path)
{
	struct btrfs_device *device;
	struct btrfs_device *next_device;
	struct block_device *bdev;
	struct buffer_head *bh = NULL;
	struct btrfs_super_block *disk_super;
	struct btrfs_fs_devices *cur_devices;
	u64 all_avail;
	u64 devid;
	u64 num_devices;
	u8 *dev_uuid;
	unsigned seq;
	int ret = 0;
	bool clear_super = false;

	mutex_lock(&uuid_mutex);

	do {
		seq = read_seqbegin(&root->fs_info->profiles_lock);

		all_avail = root->fs_info->avail_data_alloc_bits |
			    root->fs_info->avail_system_alloc_bits |
			    root->fs_info->avail_metadata_alloc_bits;
	} while (read_seqretry(&root->fs_info->profiles_lock, seq));

	num_devices = root->fs_info->fs_devices->num_devices;
	btrfs_dev_replace_lock(&root->fs_info->dev_replace);
	if (btrfs_dev_replace_is_ongoing(&root->fs_info->dev_replace)) {
		WARN_ON(num_devices < 1);
		num_devices--;
	}
	btrfs_dev_replace_unlock(&root->fs_info->dev_replace);

	if ((all_avail & BTRFS_BLOCK_GROUP_RAID10) && num_devices <= 4) {
		ret = BTRFS_ERROR_DEV_RAID10_MIN_NOT_MET;
		goto out;
	}

	if ((all_avail & BTRFS_BLOCK_GROUP_RAID1) && num_devices <= 2) {
		ret = BTRFS_ERROR_DEV_RAID1_MIN_NOT_MET;
		goto out;
	}

	if ((all_avail & BTRFS_BLOCK_GROUP_RAID5) &&
	    root->fs_info->fs_devices->rw_devices <= 2) {
		ret = BTRFS_ERROR_DEV_RAID5_MIN_NOT_MET;
		goto out;
	}
	if ((all_avail & BTRFS_BLOCK_GROUP_RAID6) &&
	    root->fs_info->fs_devices->rw_devices <= 3) {
		ret = BTRFS_ERROR_DEV_RAID6_MIN_NOT_MET;
		goto out;
	}

	if (strcmp(device_path, "missing") == 0) {
		struct list_head *devices;
		struct btrfs_device *tmp;

		device = NULL;
		devices = &root->fs_info->fs_devices->devices;
		/*
		 * It is safe to read the devices since the volume_mutex
		 * is held.
		 */
		list_for_each_entry(tmp, devices, dev_list) {
			if (tmp->in_fs_metadata &&
			    !tmp->is_tgtdev_for_dev_replace &&
			    !tmp->bdev) {
				device = tmp;
				break;
			}
		}
		bdev = NULL;
		bh = NULL;
		disk_super = NULL;
		if (!device) {
			ret = BTRFS_ERROR_DEV_MISSING_NOT_FOUND;
			goto out;
		}
	} else {
		ret = btrfs_get_bdev_and_sb(device_path,
					    FMODE_WRITE | FMODE_EXCL,
					    root->fs_info->bdev_holder, 0,
					    &bdev, &bh);
		if (ret)
			goto out;
		disk_super = (struct btrfs_super_block *)bh->b_data;
		devid = btrfs_stack_device_id(&disk_super->dev_item);
		dev_uuid = disk_super->dev_item.uuid;
		device = btrfs_find_device(root->fs_info, devid, dev_uuid,
					   disk_super->fsid);
		if (!device) {
			ret = -ENOENT;
			goto error_brelse;
		}
	}

	if (device->is_tgtdev_for_dev_replace) {
		ret = BTRFS_ERROR_DEV_TGT_REPLACE;
		goto error_brelse;
	}

	if (device->writeable && root->fs_info->fs_devices->rw_devices == 1) {
		ret = BTRFS_ERROR_DEV_ONLY_WRITABLE;
		goto error_brelse;
	}

	if (device->writeable) {
		lock_chunks(root);
		list_del_init(&device->dev_alloc_list);
		unlock_chunks(root);
		root->fs_info->fs_devices->rw_devices--;
		clear_super = true;
	}

	mutex_unlock(&uuid_mutex);
	ret = btrfs_shrink_device(device, 0);
	mutex_lock(&uuid_mutex);
	if (ret)
		goto error_undo;

	/*
	 * TODO: the superblock still includes this device in its num_devices
	 * counter although write_all_supers() is not locked out. This
	 * could give a filesystem state which requires a degraded mount.
	 */
	ret = btrfs_rm_dev_item(root->fs_info->chunk_root, device);
	if (ret)
		goto error_undo;

	spin_lock(&root->fs_info->free_chunk_lock);
	root->fs_info->free_chunk_space = device->total_bytes -
		device->bytes_used;
	spin_unlock(&root->fs_info->free_chunk_lock);

	device->in_fs_metadata = 0;
	btrfs_scrub_cancel_dev(root->fs_info, device);

	/*
	 * the device list mutex makes sure that we don't change
	 * the device list while someone else is writing out all
	 * the device supers. Whoever is writing all supers, should
	 * lock the device list mutex before getting the number of
	 * devices in the super block (super_copy). Conversely,
	 * whoever updates the number of devices in the super block
	 * (super_copy) should hold the device list mutex.
	 */

	cur_devices = device->fs_devices;
	mutex_lock(&root->fs_info->fs_devices->device_list_mutex);
	list_del_rcu(&device->dev_list);

	device->fs_devices->num_devices--;
	device->fs_devices->total_devices--;

	if (device->missing)
		root->fs_info->fs_devices->missing_devices--;

	next_device = list_entry(root->fs_info->fs_devices->devices.next,
				 struct btrfs_device, dev_list);
	if (device->bdev == root->fs_info->sb->s_bdev)
		root->fs_info->sb->s_bdev = next_device->bdev;
	if (device->bdev == root->fs_info->fs_devices->latest_bdev)
		root->fs_info->fs_devices->latest_bdev = next_device->bdev;

	if (device->bdev)
		device->fs_devices->open_devices--;

	call_rcu(&device->rcu, free_device);

	num_devices = btrfs_super_num_devices(root->fs_info->super_copy) - 1;
	btrfs_set_super_num_devices(root->fs_info->super_copy, num_devices);
	mutex_unlock(&root->fs_info->fs_devices->device_list_mutex);

	if (cur_devices->open_devices == 0) {
		struct btrfs_fs_devices *fs_devices;
		fs_devices = root->fs_info->fs_devices;
		while (fs_devices) {
			if (fs_devices->seed == cur_devices)
				break;
			fs_devices = fs_devices->seed;
		}
		fs_devices->seed = cur_devices->seed;
		cur_devices->seed = NULL;
		lock_chunks(root);
		__btrfs_close_devices(cur_devices);
		unlock_chunks(root);
		free_fs_devices(cur_devices);
	}

	root->fs_info->num_tolerated_disk_barrier_failures =
		btrfs_calc_num_tolerated_disk_barrier_failures(root->fs_info);

	/*
	 * at this point, the device is zero sized.  We want to
	 * remove it from the devices list and zero out the old super
	 */
	if (clear_super && disk_super) {
		/* make sure this device isn't detected as part of
		 * the FS anymore
		 */
		memset(&disk_super->magic, 0, sizeof(disk_super->magic));
		set_buffer_dirty(bh);
		sync_dirty_buffer(bh);
	}

	ret = 0;

	/* Notify udev that device has changed */
	if (bdev)
		btrfs_kobject_uevent(bdev, KOBJ_CHANGE);

error_brelse:
	brelse(bh);
	if (bdev)
		blkdev_put(bdev, FMODE_READ | FMODE_EXCL);
out:
	mutex_unlock(&uuid_mutex);
	return ret;
error_undo:
	if (device->writeable) {
		lock_chunks(root);
		list_add(&device->dev_alloc_list,
			 &root->fs_info->fs_devices->alloc_list);
		unlock_chunks(root);
		root->fs_info->fs_devices->rw_devices++;
	}
	goto error_brelse;
}

void btrfs_rm_dev_replace_srcdev(struct btrfs_fs_info *fs_info,
				 struct btrfs_device *srcdev)
{
	WARN_ON(!mutex_is_locked(&fs_info->fs_devices->device_list_mutex));

	list_del_rcu(&srcdev->dev_list);
	list_del_rcu(&srcdev->dev_alloc_list);
	fs_info->fs_devices->num_devices--;
	if (srcdev->missing) {
		fs_info->fs_devices->missing_devices--;
		fs_info->fs_devices->rw_devices++;
	}
	if (srcdev->can_discard)
		fs_info->fs_devices->num_can_discard--;
	if (srcdev->bdev) {
		fs_info->fs_devices->open_devices--;

		/* zero out the old super */
		btrfs_scratch_superblock(srcdev);
	}

	call_rcu(&srcdev->rcu, free_device);
}

void btrfs_destroy_dev_replace_tgtdev(struct btrfs_fs_info *fs_info,
				      struct btrfs_device *tgtdev)
{
	struct btrfs_device *next_device;

	WARN_ON(!tgtdev);
	mutex_lock(&fs_info->fs_devices->device_list_mutex);
	if (tgtdev->bdev) {
		btrfs_scratch_superblock(tgtdev);
		fs_info->fs_devices->open_devices--;
	}
	fs_info->fs_devices->num_devices--;
	if (tgtdev->can_discard)
		fs_info->fs_devices->num_can_discard++;

	next_device = list_entry(fs_info->fs_devices->devices.next,
				 struct btrfs_device, dev_list);
	if (tgtdev->bdev == fs_info->sb->s_bdev)
		fs_info->sb->s_bdev = next_device->bdev;
	if (tgtdev->bdev == fs_info->fs_devices->latest_bdev)
		fs_info->fs_devices->latest_bdev = next_device->bdev;
	list_del_rcu(&tgtdev->dev_list);

	call_rcu(&tgtdev->rcu, free_device);

	mutex_unlock(&fs_info->fs_devices->device_list_mutex);
}

static int btrfs_find_device_by_path(struct btrfs_root *root, char *device_path,
				     struct btrfs_device **device)
{
	int ret = 0;
	struct btrfs_super_block *disk_super;
	u64 devid;
	u8 *dev_uuid;
	struct block_device *bdev;
	struct buffer_head *bh;

	*device = NULL;
	ret = btrfs_get_bdev_and_sb(device_path, FMODE_READ,
				    root->fs_info->bdev_holder, 0, &bdev, &bh);
	if (ret)
		return ret;
	disk_super = (struct btrfs_super_block *)bh->b_data;
	devid = btrfs_stack_device_id(&disk_super->dev_item);
	dev_uuid = disk_super->dev_item.uuid;
	*device = btrfs_find_device(root->fs_info, devid, dev_uuid,
				    disk_super->fsid);
	brelse(bh);
	if (!*device)
		ret = -ENOENT;
	blkdev_put(bdev, FMODE_READ);
	return ret;
}

int btrfs_find_device_missing_or_by_path(struct btrfs_root *root,
					 char *device_path,
					 struct btrfs_device **device)
{
	*device = NULL;
	if (strcmp(device_path, "missing") == 0) {
		struct list_head *devices;
		struct btrfs_device *tmp;

		devices = &root->fs_info->fs_devices->devices;
		/*
		 * It is safe to read the devices since the volume_mutex
		 * is held by the caller.
		 */
		list_for_each_entry(tmp, devices, dev_list) {
			if (tmp->in_fs_metadata && !tmp->bdev) {
				*device = tmp;
				break;
			}
		}

		if (!*device) {
			pr_err("btrfs: no missing device found\n");
			return -ENOENT;
		}

		return 0;
	} else {
		return btrfs_find_device_by_path(root, device_path, device);
	}
}

/*
 * does all the dirty work required for changing file system's UUID.
 */
static int btrfs_prepare_sprout(struct btrfs_root *root)
{
	struct btrfs_fs_devices *fs_devices = root->fs_info->fs_devices;
	struct btrfs_fs_devices *old_devices;
	struct btrfs_fs_devices *seed_devices;
	struct btrfs_super_block *disk_super = root->fs_info->super_copy;
	struct btrfs_device *device;
	u64 super_flags;

	BUG_ON(!mutex_is_locked(&uuid_mutex));
	if (!fs_devices->seeding)
		return -EINVAL;

	seed_devices = __alloc_fs_devices();
	if (IS_ERR(seed_devices))
		return PTR_ERR(seed_devices);

	old_devices = clone_fs_devices(fs_devices);
	if (IS_ERR(old_devices)) {
		kfree(seed_devices);
		return PTR_ERR(old_devices);
	}

	list_add(&old_devices->list, &fs_uuids);

	memcpy(seed_devices, fs_devices, sizeof(*seed_devices));
	seed_devices->opened = 1;
	INIT_LIST_HEAD(&seed_devices->devices);
	INIT_LIST_HEAD(&seed_devices->alloc_list);
	mutex_init(&seed_devices->device_list_mutex);

	mutex_lock(&root->fs_info->fs_devices->device_list_mutex);
	list_splice_init_rcu(&fs_devices->devices, &seed_devices->devices,
			      synchronize_rcu);

	list_splice_init(&fs_devices->alloc_list, &seed_devices->alloc_list);
	list_for_each_entry(device, &seed_devices->devices, dev_list) {
		device->fs_devices = seed_devices;
	}

	fs_devices->seeding = 0;
	fs_devices->num_devices = 0;
	fs_devices->open_devices = 0;
	fs_devices->total_devices = 0;
	fs_devices->seed = seed_devices;

	generate_random_uuid(fs_devices->fsid);
	memcpy(root->fs_info->fsid, fs_devices->fsid, BTRFS_FSID_SIZE);
	memcpy(disk_super->fsid, fs_devices->fsid, BTRFS_FSID_SIZE);
	mutex_unlock(&root->fs_info->fs_devices->device_list_mutex);

	super_flags = btrfs_super_flags(disk_super) &
		      ~BTRFS_SUPER_FLAG_SEEDING;
	btrfs_set_super_flags(disk_super, super_flags);

	return 0;
}

/*
 * strore the expected generation for seed devices in device items.
 */
static int btrfs_finish_sprout(struct btrfs_trans_handle *trans,
			       struct btrfs_root *root)
{
	struct btrfs_path *path;
	struct extent_buffer *leaf;
	struct btrfs_dev_item *dev_item;
	struct btrfs_device *device;
	struct btrfs_key key;
	u8 fs_uuid[BTRFS_UUID_SIZE];
	u8 dev_uuid[BTRFS_UUID_SIZE];
	u64 devid;
	int ret;

	path = btrfs_alloc_path();
	if (!path)
		return -ENOMEM;

	root = root->fs_info->chunk_root;
	key.objectid = BTRFS_DEV_ITEMS_OBJECTID;
	key.offset = 0;
	key.type = BTRFS_DEV_ITEM_KEY;

	while (1) {
		ret = btrfs_search_slot(trans, root, &key, path, 0, 1);
		if (ret < 0)
			goto error;

		leaf = path->nodes[0];
next_slot:
		if (path->slots[0] >= btrfs_header_nritems(leaf)) {
			ret = btrfs_next_leaf(root, path);
			if (ret > 0)
				break;
			if (ret < 0)
				goto error;
			leaf = path->nodes[0];
			btrfs_item_key_to_cpu(leaf, &key, path->slots[0]);
			btrfs_release_path(path);
			continue;
		}

		btrfs_item_key_to_cpu(leaf, &key, path->slots[0]);
		if (key.objectid != BTRFS_DEV_ITEMS_OBJECTID ||
		    key.type != BTRFS_DEV_ITEM_KEY)
			break;

		dev_item = btrfs_item_ptr(leaf, path->slots[0],
					  struct btrfs_dev_item);
		devid = btrfs_device_id(leaf, dev_item);
		read_extent_buffer(leaf, dev_uuid, btrfs_device_uuid(dev_item),
				   BTRFS_UUID_SIZE);
		read_extent_buffer(leaf, fs_uuid, btrfs_device_fsid(dev_item),
				   BTRFS_UUID_SIZE);
		device = btrfs_find_device(root->fs_info, devid, dev_uuid,
					   fs_uuid);
		BUG_ON(!device); /* Logic error */

		if (device->fs_devices->seeding) {
			btrfs_set_device_generation(leaf, dev_item,
						    device->generation);
			btrfs_mark_buffer_dirty(leaf);
		}

		path->slots[0]++;
		goto next_slot;
	}
	ret = 0;
error:
	btrfs_free_path(path);
	return ret;
}

int btrfs_init_new_device(struct btrfs_root *root, char *device_path)
{
	struct request_queue *q;
	struct btrfs_trans_handle *trans;
	struct btrfs_device *device;
	struct block_device *bdev;
	struct list_head *devices;
	struct super_block *sb = root->fs_info->sb;
	struct rcu_string *name;
	u64 total_bytes;
	int seeding_dev = 0;
	int ret = 0;

	if ((sb->s_flags & MS_RDONLY) && !root->fs_info->fs_devices->seeding)
		return -EROFS;

	bdev = blkdev_get_by_path(device_path, FMODE_WRITE | FMODE_EXCL,
				  root->fs_info->bdev_holder);
	if (IS_ERR(bdev))
		return PTR_ERR(bdev);

	if (root->fs_info->fs_devices->seeding) {
		seeding_dev = 1;
		down_write(&sb->s_umount);
		mutex_lock(&uuid_mutex);
	}

	filemap_write_and_wait(bdev->bd_inode->i_mapping);

	devices = &root->fs_info->fs_devices->devices;

	mutex_lock(&root->fs_info->fs_devices->device_list_mutex);
	list_for_each_entry(device, devices, dev_list) {
		if (device->bdev == bdev) {
			ret = -EEXIST;
			mutex_unlock(
				&root->fs_info->fs_devices->device_list_mutex);
			goto error;
		}
	}
	mutex_unlock(&root->fs_info->fs_devices->device_list_mutex);

	device = btrfs_alloc_device(root->fs_info, NULL, NULL);
	if (IS_ERR(device)) {
		/* we can safely leave the fs_devices entry around */
		ret = PTR_ERR(device);
		goto error;
	}

	name = rcu_string_strdup(device_path, GFP_NOFS);
	if (!name) {
		kfree(device);
		ret = -ENOMEM;
		goto error;
	}
	rcu_assign_pointer(device->name, name);

	trans = btrfs_start_transaction(root, 0);
	if (IS_ERR(trans)) {
		rcu_string_free(device->name);
		kfree(device);
		ret = PTR_ERR(trans);
		goto error;
	}

	lock_chunks(root);

	q = bdev_get_queue(bdev);
	if (blk_queue_discard(q))
		device->can_discard = 1;
	device->writeable = 1;
	device->generation = trans->transid;
	device->io_width = root->sectorsize;
	device->io_align = root->sectorsize;
	device->sector_size = root->sectorsize;
	device->total_bytes = i_size_read(bdev->bd_inode);
	device->disk_total_bytes = device->total_bytes;
	device->dev_root = root->fs_info->dev_root;
	device->bdev = bdev;
	device->in_fs_metadata = 1;
	device->is_tgtdev_for_dev_replace = 0;
	device->mode = FMODE_EXCL;
	device->dev_stats_valid = 1;
	set_blocksize(device->bdev, 4096);

	if (seeding_dev) {
		sb->s_flags &= ~MS_RDONLY;
		ret = btrfs_prepare_sprout(root);
		BUG_ON(ret); /* -ENOMEM */
	}

	device->fs_devices = root->fs_info->fs_devices;

	mutex_lock(&root->fs_info->fs_devices->device_list_mutex);
	list_add_rcu(&device->dev_list, &root->fs_info->fs_devices->devices);
	list_add(&device->dev_alloc_list,
		 &root->fs_info->fs_devices->alloc_list);
	root->fs_info->fs_devices->num_devices++;
	root->fs_info->fs_devices->open_devices++;
	root->fs_info->fs_devices->rw_devices++;
	root->fs_info->fs_devices->total_devices++;
	if (device->can_discard)
		root->fs_info->fs_devices->num_can_discard++;
	root->fs_info->fs_devices->total_rw_bytes += device->total_bytes;

	spin_lock(&root->fs_info->free_chunk_lock);
	root->fs_info->free_chunk_space += device->total_bytes;
	spin_unlock(&root->fs_info->free_chunk_lock);

	if (!blk_queue_nonrot(bdev_get_queue(bdev)))
		root->fs_info->fs_devices->rotating = 1;

	total_bytes = btrfs_super_total_bytes(root->fs_info->super_copy);
	btrfs_set_super_total_bytes(root->fs_info->super_copy,
				    total_bytes + device->total_bytes);

	total_bytes = btrfs_super_num_devices(root->fs_info->super_copy);
	btrfs_set_super_num_devices(root->fs_info->super_copy,
				    total_bytes + 1);
	mutex_unlock(&root->fs_info->fs_devices->device_list_mutex);

	if (seeding_dev) {
		ret = init_first_rw_device(trans, root, device);
		if (ret) {
			btrfs_abort_transaction(trans, root, ret);
			goto error_trans;
		}
		ret = btrfs_finish_sprout(trans, root);
		if (ret) {
			btrfs_abort_transaction(trans, root, ret);
			goto error_trans;
		}
	} else {
		ret = btrfs_add_device(trans, root, device);
		if (ret) {
			btrfs_abort_transaction(trans, root, ret);
			goto error_trans;
		}
	}

	/*
	 * we've got more storage, clear any full flags on the space
	 * infos
	 */
	btrfs_clear_space_info_full(root->fs_info);

	unlock_chunks(root);
	root->fs_info->num_tolerated_disk_barrier_failures =
		btrfs_calc_num_tolerated_disk_barrier_failures(root->fs_info);
	ret = btrfs_commit_transaction(trans, root);

	if (seeding_dev) {
		mutex_unlock(&uuid_mutex);
		up_write(&sb->s_umount);

		if (ret) /* transaction commit */
			return ret;

		ret = btrfs_relocate_sys_chunks(root);
		if (ret < 0)
			btrfs_error(root->fs_info, ret,
				    "Failed to relocate sys chunks after "
				    "device initialization. This can be fixed "
				    "using the \"btrfs balance\" command.");
		trans = btrfs_attach_transaction(root);
		if (IS_ERR(trans)) {
			if (PTR_ERR(trans) == -ENOENT)
				return 0;
			return PTR_ERR(trans);
		}
		ret = btrfs_commit_transaction(trans, root);
	}

	return ret;

error_trans:
	unlock_chunks(root);
	btrfs_end_transaction(trans, root);
	rcu_string_free(device->name);
	kfree(device);
error:
	blkdev_put(bdev, FMODE_EXCL);
	if (seeding_dev) {
		mutex_unlock(&uuid_mutex);
		up_write(&sb->s_umount);
	}
	return ret;
}

int btrfs_init_dev_replace_tgtdev(struct btrfs_root *root, char *device_path,
				  struct btrfs_device **device_out)
{
	struct request_queue *q;
	struct btrfs_device *device;
	struct block_device *bdev;
	struct btrfs_fs_info *fs_info = root->fs_info;
	struct list_head *devices;
	struct rcu_string *name;
	u64 devid = BTRFS_DEV_REPLACE_DEVID;
	int ret = 0;

	*device_out = NULL;
	if (fs_info->fs_devices->seeding)
		return -EINVAL;

	bdev = blkdev_get_by_path(device_path, FMODE_WRITE | FMODE_EXCL,
				  fs_info->bdev_holder);
	if (IS_ERR(bdev))
		return PTR_ERR(bdev);

	filemap_write_and_wait(bdev->bd_inode->i_mapping);

	devices = &fs_info->fs_devices->devices;
	list_for_each_entry(device, devices, dev_list) {
		if (device->bdev == bdev) {
			ret = -EEXIST;
			goto error;
		}
	}

	device = btrfs_alloc_device(NULL, &devid, NULL);
	if (IS_ERR(device)) {
		ret = PTR_ERR(device);
		goto error;
	}

	name = rcu_string_strdup(device_path, GFP_NOFS);
	if (!name) {
		kfree(device);
		ret = -ENOMEM;
		goto error;
	}
	rcu_assign_pointer(device->name, name);

	q = bdev_get_queue(bdev);
	if (blk_queue_discard(q))
		device->can_discard = 1;
	mutex_lock(&root->fs_info->fs_devices->device_list_mutex);
	device->writeable = 1;
	device->generation = 0;
	device->io_width = root->sectorsize;
	device->io_align = root->sectorsize;
	device->sector_size = root->sectorsize;
	device->total_bytes = i_size_read(bdev->bd_inode);
	device->disk_total_bytes = device->total_bytes;
	device->dev_root = fs_info->dev_root;
	device->bdev = bdev;
	device->in_fs_metadata = 1;
	device->is_tgtdev_for_dev_replace = 1;
	device->mode = FMODE_EXCL;
	device->dev_stats_valid = 1;
	set_blocksize(device->bdev, 4096);
	device->fs_devices = fs_info->fs_devices;
	list_add(&device->dev_list, &fs_info->fs_devices->devices);
	fs_info->fs_devices->num_devices++;
	fs_info->fs_devices->open_devices++;
	if (device->can_discard)
		fs_info->fs_devices->num_can_discard++;
	mutex_unlock(&root->fs_info->fs_devices->device_list_mutex);

	*device_out = device;
	return ret;

error:
	blkdev_put(bdev, FMODE_EXCL);
	return ret;
}

void btrfs_init_dev_replace_tgtdev_for_resume(struct btrfs_fs_info *fs_info,
					      struct btrfs_device *tgtdev)
{
	WARN_ON(fs_info->fs_devices->rw_devices == 0);
	tgtdev->io_width = fs_info->dev_root->sectorsize;
	tgtdev->io_align = fs_info->dev_root->sectorsize;
	tgtdev->sector_size = fs_info->dev_root->sectorsize;
	tgtdev->dev_root = fs_info->dev_root;
	tgtdev->in_fs_metadata = 1;
}

static noinline int btrfs_update_device(struct btrfs_trans_handle *trans,
					struct btrfs_device *device)
{
	int ret;
	struct btrfs_path *path;
	struct btrfs_root *root;
	struct btrfs_dev_item *dev_item;
	struct extent_buffer *leaf;
	struct btrfs_key key;

	root = device->dev_root->fs_info->chunk_root;

	path = btrfs_alloc_path();
	if (!path)
		return -ENOMEM;

	key.objectid = BTRFS_DEV_ITEMS_OBJECTID;
	key.type = BTRFS_DEV_ITEM_KEY;
	key.offset = device->devid;

	ret = btrfs_search_slot(trans, root, &key, path, 0, 1);
	if (ret < 0)
		goto out;

	if (ret > 0) {
		ret = -ENOENT;
		goto out;
	}

	leaf = path->nodes[0];
	dev_item = btrfs_item_ptr(leaf, path->slots[0], struct btrfs_dev_item);

	btrfs_set_device_id(leaf, dev_item, device->devid);
	btrfs_set_device_type(leaf, dev_item, device->type);
	btrfs_set_device_io_align(leaf, dev_item, device->io_align);
	btrfs_set_device_io_width(leaf, dev_item, device->io_width);
	btrfs_set_device_sector_size(leaf, dev_item, device->sector_size);
	btrfs_set_device_total_bytes(leaf, dev_item, device->disk_total_bytes);
	btrfs_set_device_bytes_used(leaf, dev_item, device->bytes_used);
	btrfs_mark_buffer_dirty(leaf);

out:
	btrfs_free_path(path);
	return ret;
}

static int __btrfs_grow_device(struct btrfs_trans_handle *trans,
		      struct btrfs_device *device, u64 new_size)
{
	struct btrfs_super_block *super_copy =
		device->dev_root->fs_info->super_copy;
	u64 old_total = btrfs_super_total_bytes(super_copy);
	u64 diff = new_size - device->total_bytes;

	if (!device->writeable)
		return -EACCES;
	if (new_size <= device->total_bytes ||
	    device->is_tgtdev_for_dev_replace)
		return -EINVAL;

	btrfs_set_super_total_bytes(super_copy, old_total + diff);
	device->fs_devices->total_rw_bytes += diff;

	device->total_bytes = new_size;
	device->disk_total_bytes = new_size;
	btrfs_clear_space_info_full(device->dev_root->fs_info);

	return btrfs_update_device(trans, device);
}

int btrfs_grow_device(struct btrfs_trans_handle *trans,
		      struct btrfs_device *device, u64 new_size)
{
	int ret;
	lock_chunks(device->dev_root);
	ret = __btrfs_grow_device(trans, device, new_size);
	unlock_chunks(device->dev_root);
	return ret;
}

static int btrfs_free_chunk(struct btrfs_trans_handle *trans,
			    struct btrfs_root *root,
			    u64 chunk_tree, u64 chunk_objectid,
			    u64 chunk_offset)
{
	int ret;
	struct btrfs_path *path;
	struct btrfs_key key;

	root = root->fs_info->chunk_root;
	path = btrfs_alloc_path();
	if (!path)
		return -ENOMEM;

	key.objectid = chunk_objectid;
	key.offset = chunk_offset;
	key.type = BTRFS_CHUNK_ITEM_KEY;

	ret = btrfs_search_slot(trans, root, &key, path, -1, 1);
	if (ret < 0)
		goto out;
	else if (ret > 0) { /* Logic error or corruption */
		btrfs_error(root->fs_info, -ENOENT,
			    "Failed lookup while freeing chunk.");
		ret = -ENOENT;
		goto out;
	}

	ret = btrfs_del_item(trans, root, path);
	if (ret < 0)
		btrfs_error(root->fs_info, ret,
			    "Failed to delete chunk item.");
out:
	btrfs_free_path(path);
	return ret;
}

static int btrfs_del_sys_chunk(struct btrfs_root *root, u64 chunk_objectid, u64
			chunk_offset)
{
	struct btrfs_super_block *super_copy = root->fs_info->super_copy;
	struct btrfs_disk_key *disk_key;
	struct btrfs_chunk *chunk;
	u8 *ptr;
	int ret = 0;
	u32 num_stripes;
	u32 array_size;
	u32 len = 0;
	u32 cur;
	struct btrfs_key key;

	array_size = btrfs_super_sys_array_size(super_copy);

	ptr = super_copy->sys_chunk_array;
	cur = 0;

	while (cur < array_size) {
		disk_key = (struct btrfs_disk_key *)ptr;
		btrfs_disk_key_to_cpu(&key, disk_key);

		len = sizeof(*disk_key);

		if (key.type == BTRFS_CHUNK_ITEM_KEY) {
			chunk = (struct btrfs_chunk *)(ptr + len);
			num_stripes = btrfs_stack_chunk_num_stripes(chunk);
			len += btrfs_chunk_item_size(num_stripes);
		} else {
			ret = -EIO;
			break;
		}
		if (key.objectid == chunk_objectid &&
		    key.offset == chunk_offset) {
			memmove(ptr, ptr + len, array_size - (cur + len));
			array_size -= len;
			btrfs_set_super_sys_array_size(super_copy, array_size);
		} else {
			ptr += len;
			cur += len;
		}
	}
	return ret;
}

static int btrfs_relocate_chunk(struct btrfs_root *root,
			 u64 chunk_tree, u64 chunk_objectid,
			 u64 chunk_offset)
{
	struct extent_map_tree *em_tree;
	struct btrfs_root *extent_root;
	struct btrfs_trans_handle *trans;
	struct extent_map *em;
	struct map_lookup *map;
	int ret;
	int i;

	root = root->fs_info->chunk_root;
	extent_root = root->fs_info->extent_root;
	em_tree = &root->fs_info->mapping_tree.map_tree;

	ret = btrfs_can_relocate(extent_root, chunk_offset);
	if (ret)
		return -ENOSPC;

	/* step one, relocate all the extents inside this chunk */
	ret = btrfs_relocate_block_group(extent_root, chunk_offset);
	if (ret)
		return ret;

	trans = btrfs_start_transaction(root, 0);
	if (IS_ERR(trans)) {
		ret = PTR_ERR(trans);
		btrfs_std_error(root->fs_info, ret);
		return ret;
	}

	lock_chunks(root);

	/*
	 * step two, delete the device extents and the
	 * chunk tree entries
	 */
	read_lock(&em_tree->lock);
	em = lookup_extent_mapping(em_tree, chunk_offset, 1);
	read_unlock(&em_tree->lock);

	BUG_ON(!em || em->start > chunk_offset ||
	       em->start + em->len < chunk_offset);
	map = (struct map_lookup *)em->bdev;

	for (i = 0; i < map->num_stripes; i++) {
		ret = btrfs_free_dev_extent(trans, map->stripes[i].dev,
					    map->stripes[i].physical);
		BUG_ON(ret);

		if (map->stripes[i].dev) {
			ret = btrfs_update_device(trans, map->stripes[i].dev);
			BUG_ON(ret);
		}
	}
	ret = btrfs_free_chunk(trans, root, chunk_tree, chunk_objectid,
			       chunk_offset);

	BUG_ON(ret);

	trace_btrfs_chunk_free(root, map, chunk_offset, em->len);

	if (map->type & BTRFS_BLOCK_GROUP_SYSTEM) {
		ret = btrfs_del_sys_chunk(root, chunk_objectid, chunk_offset);
		BUG_ON(ret);
	}

	ret = btrfs_remove_block_group(trans, extent_root, chunk_offset);
	BUG_ON(ret);

	write_lock(&em_tree->lock);
	remove_extent_mapping(em_tree, em);
	write_unlock(&em_tree->lock);

	kfree(map);
	em->bdev = NULL;

	/* once for the tree */
	free_extent_map(em);
	/* once for us */
	free_extent_map(em);

	unlock_chunks(root);
	btrfs_end_transaction(trans, root);
	return 0;
}

static int btrfs_relocate_sys_chunks(struct btrfs_root *root)
{
	struct btrfs_root *chunk_root = root->fs_info->chunk_root;
	struct btrfs_path *path;
	struct extent_buffer *leaf;
	struct btrfs_chunk *chunk;
	struct btrfs_key key;
	struct btrfs_key found_key;
	u64 chunk_tree = chunk_root->root_key.objectid;
	u64 chunk_type;
	bool retried = false;
	int failed = 0;
	int ret;

	path = btrfs_alloc_path();
	if (!path)
		return -ENOMEM;

again:
	key.objectid = BTRFS_FIRST_CHUNK_TREE_OBJECTID;
	key.offset = (u64)-1;
	key.type = BTRFS_CHUNK_ITEM_KEY;

	while (1) {
		ret = btrfs_search_slot(NULL, chunk_root, &key, path, 0, 0);
		if (ret < 0)
			goto error;
		BUG_ON(ret == 0); /* Corruption */

		ret = btrfs_previous_item(chunk_root, path, key.objectid,
					  key.type);
		if (ret < 0)
			goto error;
		if (ret > 0)
			break;

		leaf = path->nodes[0];
		btrfs_item_key_to_cpu(leaf, &found_key, path->slots[0]);

		chunk = btrfs_item_ptr(leaf, path->slots[0],
				       struct btrfs_chunk);
		chunk_type = btrfs_chunk_type(leaf, chunk);
		btrfs_release_path(path);

		if (chunk_type & BTRFS_BLOCK_GROUP_SYSTEM) {
			ret = btrfs_relocate_chunk(chunk_root, chunk_tree,
						   found_key.objectid,
						   found_key.offset);
			if (ret == -ENOSPC)
				failed++;
			else if (ret)
				BUG();
		}

		if (found_key.offset == 0)
			break;
		key.offset = found_key.offset - 1;
	}
	ret = 0;
	if (failed && !retried) {
		failed = 0;
		retried = true;
		goto again;
	} else if (WARN_ON(failed && retried)) {
		ret = -ENOSPC;
	}
error:
	btrfs_free_path(path);
	return ret;
}

static int insert_balance_item(struct btrfs_root *root,
			       struct btrfs_balance_control *bctl)
{
	struct btrfs_trans_handle *trans;
	struct btrfs_balance_item *item;
	struct btrfs_disk_balance_args disk_bargs;
	struct btrfs_path *path;
	struct extent_buffer *leaf;
	struct btrfs_key key;
	int ret, err;

	path = btrfs_alloc_path();
	if (!path)
		return -ENOMEM;

	trans = btrfs_start_transaction(root, 0);
	if (IS_ERR(trans)) {
		btrfs_free_path(path);
		return PTR_ERR(trans);
	}

	key.objectid = BTRFS_BALANCE_OBJECTID;
	key.type = BTRFS_BALANCE_ITEM_KEY;
	key.offset = 0;

	ret = btrfs_insert_empty_item(trans, root, path, &key,
				      sizeof(*item));
	if (ret)
		goto out;

	leaf = path->nodes[0];
	item = btrfs_item_ptr(leaf, path->slots[0], struct btrfs_balance_item);

	memset_extent_buffer(leaf, 0, (unsigned long)item, sizeof(*item));

	btrfs_cpu_balance_args_to_disk(&disk_bargs, &bctl->data);
	btrfs_set_balance_data(leaf, item, &disk_bargs);
	btrfs_cpu_balance_args_to_disk(&disk_bargs, &bctl->meta);
	btrfs_set_balance_meta(leaf, item, &disk_bargs);
	btrfs_cpu_balance_args_to_disk(&disk_bargs, &bctl->sys);
	btrfs_set_balance_sys(leaf, item, &disk_bargs);

	btrfs_set_balance_flags(leaf, item, bctl->flags);

	btrfs_mark_buffer_dirty(leaf);
out:
	btrfs_free_path(path);
	err = btrfs_commit_transaction(trans, root);
	if (err && !ret)
		ret = err;
	return ret;
}

static int del_balance_item(struct btrfs_root *root)
{
	struct btrfs_trans_handle *trans;
	struct btrfs_path *path;
	struct btrfs_key key;
	int ret, err;

	path = btrfs_alloc_path();
	if (!path)
		return -ENOMEM;

	trans = btrfs_start_transaction(root, 0);
	if (IS_ERR(trans)) {
		btrfs_free_path(path);
		return PTR_ERR(trans);
	}

	key.objectid = BTRFS_BALANCE_OBJECTID;
	key.type = BTRFS_BALANCE_ITEM_KEY;
	key.offset = 0;

	ret = btrfs_search_slot(trans, root, &key, path, -1, 1);
	if (ret < 0)
		goto out;
	if (ret > 0) {
		ret = -ENOENT;
		goto out;
	}

	ret = btrfs_del_item(trans, root, path);
out:
	btrfs_free_path(path);
	err = btrfs_commit_transaction(trans, root);
	if (err && !ret)
		ret = err;
	return ret;
}

/*
 * This is a heuristic used to reduce the number of chunks balanced on
 * resume after balance was interrupted.
 */
static void update_balance_args(struct btrfs_balance_control *bctl)
{
	/*
	 * Turn on soft mode for chunk types that were being converted.
	 */
	if (bctl->data.flags & BTRFS_BALANCE_ARGS_CONVERT)
		bctl->data.flags |= BTRFS_BALANCE_ARGS_SOFT;
	if (bctl->sys.flags & BTRFS_BALANCE_ARGS_CONVERT)
		bctl->sys.flags |= BTRFS_BALANCE_ARGS_SOFT;
	if (bctl->meta.flags & BTRFS_BALANCE_ARGS_CONVERT)
		bctl->meta.flags |= BTRFS_BALANCE_ARGS_SOFT;

	/*
	 * Turn on usage filter if is not already used.  The idea is
	 * that chunks that we have already balanced should be
	 * reasonably full.  Don't do it for chunks that are being
	 * converted - that will keep us from relocating unconverted
	 * (albeit full) chunks.
	 */
	if (!(bctl->data.flags & BTRFS_BALANCE_ARGS_USAGE) &&
	    !(bctl->data.flags & BTRFS_BALANCE_ARGS_CONVERT)) {
		bctl->data.flags |= BTRFS_BALANCE_ARGS_USAGE;
		bctl->data.usage = 90;
	}
	if (!(bctl->sys.flags & BTRFS_BALANCE_ARGS_USAGE) &&
	    !(bctl->sys.flags & BTRFS_BALANCE_ARGS_CONVERT)) {
		bctl->sys.flags |= BTRFS_BALANCE_ARGS_USAGE;
		bctl->sys.usage = 90;
	}
	if (!(bctl->meta.flags & BTRFS_BALANCE_ARGS_USAGE) &&
	    !(bctl->meta.flags & BTRFS_BALANCE_ARGS_CONVERT)) {
		bctl->meta.flags |= BTRFS_BALANCE_ARGS_USAGE;
		bctl->meta.usage = 90;
	}
}

/*
 * Should be called with both balance and volume mutexes held to
 * serialize other volume operations (add_dev/rm_dev/resize) with
 * restriper.  Same goes for unset_balance_control.
 */
static void set_balance_control(struct btrfs_balance_control *bctl)
{
	struct btrfs_fs_info *fs_info = bctl->fs_info;

	BUG_ON(fs_info->balance_ctl);

	spin_lock(&fs_info->balance_lock);
	fs_info->balance_ctl = bctl;
	spin_unlock(&fs_info->balance_lock);
}

static void unset_balance_control(struct btrfs_fs_info *fs_info)
{
	struct btrfs_balance_control *bctl = fs_info->balance_ctl;

	BUG_ON(!fs_info->balance_ctl);

	spin_lock(&fs_info->balance_lock);
	fs_info->balance_ctl = NULL;
	spin_unlock(&fs_info->balance_lock);

	kfree(bctl);
}

/*
 * Balance filters.  Return 1 if chunk should be filtered out
 * (should not be balanced).
 */
static int chunk_profiles_filter(u64 chunk_type,
				 struct btrfs_balance_args *bargs)
{
	chunk_type = chunk_to_extended(chunk_type) &
				BTRFS_EXTENDED_PROFILE_MASK;

	if (bargs->profiles & chunk_type)
		return 0;

	return 1;
}

static int chunk_usage_filter(struct btrfs_fs_info *fs_info, u64 chunk_offset,
			      struct btrfs_balance_args *bargs)
{
	struct btrfs_block_group_cache *cache;
	u64 chunk_used, user_thresh;
	int ret = 1;

	cache = btrfs_lookup_block_group(fs_info, chunk_offset);
	chunk_used = btrfs_block_group_used(&cache->item);

	if (bargs->usage == 0)
		user_thresh = 1;
	else if (bargs->usage > 100)
		user_thresh = cache->key.offset;
	else
		user_thresh = div_factor_fine(cache->key.offset,
					      bargs->usage);

	if (chunk_used < user_thresh)
		ret = 0;

	btrfs_put_block_group(cache);
	return ret;
}

static int chunk_devid_filter(struct extent_buffer *leaf,
			      struct btrfs_chunk *chunk,
			      struct btrfs_balance_args *bargs)
{
	struct btrfs_stripe *stripe;
	int num_stripes = btrfs_chunk_num_stripes(leaf, chunk);
	int i;

	for (i = 0; i < num_stripes; i++) {
		stripe = btrfs_stripe_nr(chunk, i);
		if (btrfs_stripe_devid(leaf, stripe) == bargs->devid)
			return 0;
	}

	return 1;
}

/* [pstart, pend) */
static int chunk_drange_filter(struct extent_buffer *leaf,
			       struct btrfs_chunk *chunk,
			       u64 chunk_offset,
			       struct btrfs_balance_args *bargs)
{
	struct btrfs_stripe *stripe;
	int num_stripes = btrfs_chunk_num_stripes(leaf, chunk);
	u64 stripe_offset;
	u64 stripe_length;
	int factor;
	int i;

	if (!(bargs->flags & BTRFS_BALANCE_ARGS_DEVID))
		return 0;

	if (btrfs_chunk_type(leaf, chunk) & (BTRFS_BLOCK_GROUP_DUP |
	     BTRFS_BLOCK_GROUP_RAID1 | BTRFS_BLOCK_GROUP_RAID10)) {
		factor = num_stripes / 2;
	} else if (btrfs_chunk_type(leaf, chunk) & BTRFS_BLOCK_GROUP_RAID5) {
		factor = num_stripes - 1;
	} else if (btrfs_chunk_type(leaf, chunk) & BTRFS_BLOCK_GROUP_RAID6) {
		factor = num_stripes - 2;
	} else {
		factor = num_stripes;
	}

	for (i = 0; i < num_stripes; i++) {
		stripe = btrfs_stripe_nr(chunk, i);
		if (btrfs_stripe_devid(leaf, stripe) != bargs->devid)
			continue;

		stripe_offset = btrfs_stripe_offset(leaf, stripe);
		stripe_length = btrfs_chunk_length(leaf, chunk);
		do_div(stripe_length, factor);

		if (stripe_offset < bargs->pend &&
		    stripe_offset + stripe_length > bargs->pstart)
			return 0;
	}

	return 1;
}

/* [vstart, vend) */
static int chunk_vrange_filter(struct extent_buffer *leaf,
			       struct btrfs_chunk *chunk,
			       u64 chunk_offset,
			       struct btrfs_balance_args *bargs)
{
	if (chunk_offset < bargs->vend &&
	    chunk_offset + btrfs_chunk_length(leaf, chunk) > bargs->vstart)
		/* at least part of the chunk is inside this vrange */
		return 0;

	return 1;
}

static int chunk_soft_convert_filter(u64 chunk_type,
				     struct btrfs_balance_args *bargs)
{
	if (!(bargs->flags & BTRFS_BALANCE_ARGS_CONVERT))
		return 0;

	chunk_type = chunk_to_extended(chunk_type) &
				BTRFS_EXTENDED_PROFILE_MASK;

	if (bargs->target == chunk_type)
		return 1;

	return 0;
}

static int should_balance_chunk(struct btrfs_root *root,
				struct extent_buffer *leaf,
				struct btrfs_chunk *chunk, u64 chunk_offset)
{
	struct btrfs_balance_control *bctl = root->fs_info->balance_ctl;
	struct btrfs_balance_args *bargs = NULL;
	u64 chunk_type = btrfs_chunk_type(leaf, chunk);

	/* type filter */
	if (!((chunk_type & BTRFS_BLOCK_GROUP_TYPE_MASK) &
	      (bctl->flags & BTRFS_BALANCE_TYPE_MASK))) {
		return 0;
	}

	if (chunk_type & BTRFS_BLOCK_GROUP_DATA)
		bargs = &bctl->data;
	else if (chunk_type & BTRFS_BLOCK_GROUP_SYSTEM)
		bargs = &bctl->sys;
	else if (chunk_type & BTRFS_BLOCK_GROUP_METADATA)
		bargs = &bctl->meta;

	/* profiles filter */
	if ((bargs->flags & BTRFS_BALANCE_ARGS_PROFILES) &&
	    chunk_profiles_filter(chunk_type, bargs)) {
		return 0;
	}

	/* usage filter */
	if ((bargs->flags & BTRFS_BALANCE_ARGS_USAGE) &&
	    chunk_usage_filter(bctl->fs_info, chunk_offset, bargs)) {
		return 0;
	}

	/* devid filter */
	if ((bargs->flags & BTRFS_BALANCE_ARGS_DEVID) &&
	    chunk_devid_filter(leaf, chunk, bargs)) {
		return 0;
	}

	/* drange filter, makes sense only with devid filter */
	if ((bargs->flags & BTRFS_BALANCE_ARGS_DRANGE) &&
	    chunk_drange_filter(leaf, chunk, chunk_offset, bargs)) {
		return 0;
	}

	/* vrange filter */
	if ((bargs->flags & BTRFS_BALANCE_ARGS_VRANGE) &&
	    chunk_vrange_filter(leaf, chunk, chunk_offset, bargs)) {
		return 0;
	}

	/* soft profile changing mode */
	if ((bargs->flags & BTRFS_BALANCE_ARGS_SOFT) &&
	    chunk_soft_convert_filter(chunk_type, bargs)) {
		return 0;
	}

	return 1;
}

static int __btrfs_balance(struct btrfs_fs_info *fs_info)
{
	struct btrfs_balance_control *bctl = fs_info->balance_ctl;
	struct btrfs_root *chunk_root = fs_info->chunk_root;
	struct btrfs_root *dev_root = fs_info->dev_root;
	struct list_head *devices;
	struct btrfs_device *device;
	u64 old_size;
	u64 size_to_free;
	struct btrfs_chunk *chunk;
	struct btrfs_path *path;
	struct btrfs_key key;
	struct btrfs_key found_key;
	struct btrfs_trans_handle *trans;
	struct extent_buffer *leaf;
	int slot;
	int ret;
	int enospc_errors = 0;
	bool counting = true;

	/* step one make some room on all the devices */
	devices = &fs_info->fs_devices->devices;
	list_for_each_entry(device, devices, dev_list) {
		old_size = device->total_bytes;
		size_to_free = div_factor(old_size, 1);
		size_to_free = min(size_to_free, (u64)1 * 1024 * 1024);
		if (!device->writeable ||
		    device->total_bytes - device->bytes_used > size_to_free ||
		    device->is_tgtdev_for_dev_replace)
			continue;

		ret = btrfs_shrink_device(device, old_size - size_to_free);
		if (ret == -ENOSPC)
			break;
		BUG_ON(ret);

		trans = btrfs_start_transaction(dev_root, 0);
		BUG_ON(IS_ERR(trans));

		ret = btrfs_grow_device(trans, device, old_size);
		BUG_ON(ret);

		btrfs_end_transaction(trans, dev_root);
	}

	/* step two, relocate all the chunks */
	path = btrfs_alloc_path();
	if (!path) {
		ret = -ENOMEM;
		goto error;
	}

	/* zero out stat counters */
	spin_lock(&fs_info->balance_lock);
	memset(&bctl->stat, 0, sizeof(bctl->stat));
	spin_unlock(&fs_info->balance_lock);
again:
	key.objectid = BTRFS_FIRST_CHUNK_TREE_OBJECTID;
	key.offset = (u64)-1;
	key.type = BTRFS_CHUNK_ITEM_KEY;

	while (1) {
		if ((!counting && atomic_read(&fs_info->balance_pause_req)) ||
		    atomic_read(&fs_info->balance_cancel_req)) {
			ret = -ECANCELED;
			goto error;
		}

		ret = btrfs_search_slot(NULL, chunk_root, &key, path, 0, 0);
		if (ret < 0)
			goto error;

		/*
		 * this shouldn't happen, it means the last relocate
		 * failed
		 */
		if (ret == 0)
			BUG(); /* FIXME break ? */

		ret = btrfs_previous_item(chunk_root, path, 0,
					  BTRFS_CHUNK_ITEM_KEY);
		if (ret) {
			ret = 0;
			break;
		}

		leaf = path->nodes[0];
		slot = path->slots[0];
		btrfs_item_key_to_cpu(leaf, &found_key, slot);

		if (found_key.objectid != key.objectid)
			break;

		chunk = btrfs_item_ptr(leaf, slot, struct btrfs_chunk);

		if (!counting) {
			spin_lock(&fs_info->balance_lock);
			bctl->stat.considered++;
			spin_unlock(&fs_info->balance_lock);
		}

		ret = should_balance_chunk(chunk_root, leaf, chunk,
					   found_key.offset);
		btrfs_release_path(path);
		if (!ret)
			goto loop;

		if (counting) {
			spin_lock(&fs_info->balance_lock);
			bctl->stat.expected++;
			spin_unlock(&fs_info->balance_lock);
			goto loop;
		}

		ret = btrfs_relocate_chunk(chunk_root,
					   chunk_root->root_key.objectid,
					   found_key.objectid,
					   found_key.offset);
		if (ret && ret != -ENOSPC)
			goto error;
		if (ret == -ENOSPC) {
			enospc_errors++;
		} else {
			spin_lock(&fs_info->balance_lock);
			bctl->stat.completed++;
			spin_unlock(&fs_info->balance_lock);
		}
loop:
		if (found_key.offset == 0)
			break;
		key.offset = found_key.offset - 1;
	}

	if (counting) {
		btrfs_release_path(path);
		counting = false;
		goto again;
	}
error:
	btrfs_free_path(path);
	if (enospc_errors) {
		printk(KERN_INFO "btrfs: %d enospc errors during balance\n",
		       enospc_errors);
		if (!ret)
			ret = -ENOSPC;
	}

	return ret;
}

/**
 * alloc_profile_is_valid - see if a given profile is valid and reduced
 * @flags: profile to validate
 * @extended: if true @flags is treated as an extended profile
 */
static int alloc_profile_is_valid(u64 flags, int extended)
{
	u64 mask = (extended ? BTRFS_EXTENDED_PROFILE_MASK :
			       BTRFS_BLOCK_GROUP_PROFILE_MASK);

	flags &= ~BTRFS_BLOCK_GROUP_TYPE_MASK;

	/* 1) check that all other bits are zeroed */
	if (flags & ~mask)
		return 0;

	/* 2) see if profile is reduced */
	if (flags == 0)
		return !extended; /* "0" is valid for usual profiles */

	/* true if exactly one bit set */
	return (flags & (flags - 1)) == 0;
}

static inline int balance_need_close(struct btrfs_fs_info *fs_info)
{
	/* cancel requested || normal exit path */
	return atomic_read(&fs_info->balance_cancel_req) ||
		(atomic_read(&fs_info->balance_pause_req) == 0 &&
		 atomic_read(&fs_info->balance_cancel_req) == 0);
}

static void __cancel_balance(struct btrfs_fs_info *fs_info)
{
	int ret;

	unset_balance_control(fs_info);
	ret = del_balance_item(fs_info->tree_root);
	if (ret)
		btrfs_std_error(fs_info, ret);

	atomic_set(&fs_info->mutually_exclusive_operation_running, 0);
}

/*
 * Should be called with both balance and volume mutexes held
 */
int btrfs_balance(struct btrfs_balance_control *bctl,
		  struct btrfs_ioctl_balance_args *bargs)
{
	struct btrfs_fs_info *fs_info = bctl->fs_info;
	u64 allowed;
	int mixed = 0;
	int ret;
	u64 num_devices;
	unsigned seq;

	if (btrfs_fs_closing(fs_info) ||
	    atomic_read(&fs_info->balance_pause_req) ||
	    atomic_read(&fs_info->balance_cancel_req)) {
		ret = -EINVAL;
		goto out;
	}

	allowed = btrfs_super_incompat_flags(fs_info->super_copy);
	if (allowed & BTRFS_FEATURE_INCOMPAT_MIXED_GROUPS)
		mixed = 1;

	/*
	 * In case of mixed groups both data and meta should be picked,
	 * and identical options should be given for both of them.
	 */
	allowed = BTRFS_BALANCE_DATA | BTRFS_BALANCE_METADATA;
	if (mixed && (bctl->flags & allowed)) {
		if (!(bctl->flags & BTRFS_BALANCE_DATA) ||
		    !(bctl->flags & BTRFS_BALANCE_METADATA) ||
		    memcmp(&bctl->data, &bctl->meta, sizeof(bctl->data))) {
			printk(KERN_ERR "btrfs: with mixed groups data and "
			       "metadata balance options must be the same\n");
			ret = -EINVAL;
			goto out;
		}
	}

	num_devices = fs_info->fs_devices->num_devices;
	btrfs_dev_replace_lock(&fs_info->dev_replace);
	if (btrfs_dev_replace_is_ongoing(&fs_info->dev_replace)) {
		BUG_ON(num_devices < 1);
		num_devices--;
	}
	btrfs_dev_replace_unlock(&fs_info->dev_replace);
	allowed = BTRFS_AVAIL_ALLOC_BIT_SINGLE;
	if (num_devices == 1)
		allowed |= BTRFS_BLOCK_GROUP_DUP;
	else if (num_devices > 1)
		allowed |= (BTRFS_BLOCK_GROUP_RAID0 | BTRFS_BLOCK_GROUP_RAID1);
	if (num_devices > 2)
		allowed |= BTRFS_BLOCK_GROUP_RAID5;
	if (num_devices > 3)
		allowed |= (BTRFS_BLOCK_GROUP_RAID10 |
			    BTRFS_BLOCK_GROUP_RAID6);
	if ((bctl->data.flags & BTRFS_BALANCE_ARGS_CONVERT) &&
	    (!alloc_profile_is_valid(bctl->data.target, 1) ||
	     (bctl->data.target & ~allowed))) {
		printk(KERN_ERR "btrfs: unable to start balance with target "
		       "data profile %llu\n",
		       bctl->data.target);
		ret = -EINVAL;
		goto out;
	}
	if ((bctl->meta.flags & BTRFS_BALANCE_ARGS_CONVERT) &&
	    (!alloc_profile_is_valid(bctl->meta.target, 1) ||
	     (bctl->meta.target & ~allowed))) {
		printk(KERN_ERR "btrfs: unable to start balance with target "
		       "metadata profile %llu\n",
		       bctl->meta.target);
		ret = -EINVAL;
		goto out;
	}
	if ((bctl->sys.flags & BTRFS_BALANCE_ARGS_CONVERT) &&
	    (!alloc_profile_is_valid(bctl->sys.target, 1) ||
	     (bctl->sys.target & ~allowed))) {
		printk(KERN_ERR "btrfs: unable to start balance with target "
		       "system profile %llu\n",
		       bctl->sys.target);
		ret = -EINVAL;
		goto out;
	}

	/* allow dup'ed data chunks only in mixed mode */
	if (!mixed && (bctl->data.flags & BTRFS_BALANCE_ARGS_CONVERT) &&
	    (bctl->data.target & BTRFS_BLOCK_GROUP_DUP)) {
		printk(KERN_ERR "btrfs: dup for data is not allowed\n");
		ret = -EINVAL;
		goto out;
	}

	/* allow to reduce meta or sys integrity only if force set */
	allowed = BTRFS_BLOCK_GROUP_DUP | BTRFS_BLOCK_GROUP_RAID1 |
			BTRFS_BLOCK_GROUP_RAID10 |
			BTRFS_BLOCK_GROUP_RAID5 |
			BTRFS_BLOCK_GROUP_RAID6;
	do {
		seq = read_seqbegin(&fs_info->profiles_lock);

		if (((bctl->sys.flags & BTRFS_BALANCE_ARGS_CONVERT) &&
		     (fs_info->avail_system_alloc_bits & allowed) &&
		     !(bctl->sys.target & allowed)) ||
		    ((bctl->meta.flags & BTRFS_BALANCE_ARGS_CONVERT) &&
		     (fs_info->avail_metadata_alloc_bits & allowed) &&
		     !(bctl->meta.target & allowed))) {
			if (bctl->flags & BTRFS_BALANCE_FORCE) {
				printk(KERN_INFO "btrfs: force reducing metadata "
				       "integrity\n");
			} else {
				printk(KERN_ERR "btrfs: balance will reduce metadata "
				       "integrity, use force if you want this\n");
				ret = -EINVAL;
				goto out;
			}
		}
	} while (read_seqretry(&fs_info->profiles_lock, seq));

	if (bctl->sys.flags & BTRFS_BALANCE_ARGS_CONVERT) {
		int num_tolerated_disk_barrier_failures;
		u64 target = bctl->sys.target;

		num_tolerated_disk_barrier_failures =
			btrfs_calc_num_tolerated_disk_barrier_failures(fs_info);
		if (num_tolerated_disk_barrier_failures > 0 &&
		    (target &
		     (BTRFS_BLOCK_GROUP_DUP | BTRFS_BLOCK_GROUP_RAID0 |
		      BTRFS_AVAIL_ALLOC_BIT_SINGLE)))
			num_tolerated_disk_barrier_failures = 0;
		else if (num_tolerated_disk_barrier_failures > 1 &&
			 (target &
			  (BTRFS_BLOCK_GROUP_RAID1 | BTRFS_BLOCK_GROUP_RAID10)))
			num_tolerated_disk_barrier_failures = 1;

		fs_info->num_tolerated_disk_barrier_failures =
			num_tolerated_disk_barrier_failures;
	}

	ret = insert_balance_item(fs_info->tree_root, bctl);
	if (ret && ret != -EEXIST)
		goto out;

	if (!(bctl->flags & BTRFS_BALANCE_RESUME)) {
		BUG_ON(ret == -EEXIST);
		set_balance_control(bctl);
	} else {
		BUG_ON(ret != -EEXIST);
		spin_lock(&fs_info->balance_lock);
		update_balance_args(bctl);
		spin_unlock(&fs_info->balance_lock);
	}

	atomic_inc(&fs_info->balance_running);
	mutex_unlock(&fs_info->balance_mutex);

	ret = __btrfs_balance(fs_info);

	mutex_lock(&fs_info->balance_mutex);
	atomic_dec(&fs_info->balance_running);

	if (bctl->sys.flags & BTRFS_BALANCE_ARGS_CONVERT) {
		fs_info->num_tolerated_disk_barrier_failures =
			btrfs_calc_num_tolerated_disk_barrier_failures(fs_info);
	}

	if (bargs) {
		memset(bargs, 0, sizeof(*bargs));
		update_ioctl_balance_args(fs_info, 0, bargs);
	}

	if ((ret && ret != -ECANCELED && ret != -ENOSPC) ||
	    balance_need_close(fs_info)) {
		__cancel_balance(fs_info);
	}

	wake_up(&fs_info->balance_wait_q);

	return ret;
out:
	if (bctl->flags & BTRFS_BALANCE_RESUME)
		__cancel_balance(fs_info);
	else {
		kfree(bctl);
		atomic_set(&fs_info->mutually_exclusive_operation_running, 0);
	}
	return ret;
}

static int balance_kthread(void *data)
{
	struct btrfs_fs_info *fs_info = data;
	int ret = 0;

	mutex_lock(&fs_info->volume_mutex);
	mutex_lock(&fs_info->balance_mutex);

	if (fs_info->balance_ctl) {
		printk(KERN_INFO "btrfs: continuing balance\n");
		ret = btrfs_balance(fs_info->balance_ctl, NULL);
	}

	mutex_unlock(&fs_info->balance_mutex);
	mutex_unlock(&fs_info->volume_mutex);

	return ret;
}

int btrfs_resume_balance_async(struct btrfs_fs_info *fs_info)
{
	struct task_struct *tsk;

	spin_lock(&fs_info->balance_lock);
	if (!fs_info->balance_ctl) {
		spin_unlock(&fs_info->balance_lock);
		return 0;
	}
	spin_unlock(&fs_info->balance_lock);

	if (btrfs_test_opt(fs_info->tree_root, SKIP_BALANCE)) {
		printk(KERN_INFO "btrfs: force skipping balance\n");
		return 0;
	}

	tsk = kthread_run(balance_kthread, fs_info, "btrfs-balance");
	return PTR_ERR_OR_ZERO(tsk);
}

int btrfs_recover_balance(struct btrfs_fs_info *fs_info)
{
	struct btrfs_balance_control *bctl;
	struct btrfs_balance_item *item;
	struct btrfs_disk_balance_args disk_bargs;
	struct btrfs_path *path;
	struct extent_buffer *leaf;
	struct btrfs_key key;
	int ret;

	path = btrfs_alloc_path();
	if (!path)
		return -ENOMEM;

	key.objectid = BTRFS_BALANCE_OBJECTID;
	key.type = BTRFS_BALANCE_ITEM_KEY;
	key.offset = 0;

	ret = btrfs_search_slot(NULL, fs_info->tree_root, &key, path, 0, 0);
	if (ret < 0)
		goto out;
	if (ret > 0) { /* ret = -ENOENT; */
		ret = 0;
		goto out;
	}

	bctl = kzalloc(sizeof(*bctl), GFP_NOFS);
	if (!bctl) {
		ret = -ENOMEM;
		goto out;
	}

	leaf = path->nodes[0];
	item = btrfs_item_ptr(leaf, path->slots[0], struct btrfs_balance_item);

	bctl->fs_info = fs_info;
	bctl->flags = btrfs_balance_flags(leaf, item);
	bctl->flags |= BTRFS_BALANCE_RESUME;

	btrfs_balance_data(leaf, item, &disk_bargs);
	btrfs_disk_balance_args_to_cpu(&bctl->data, &disk_bargs);
	btrfs_balance_meta(leaf, item, &disk_bargs);
	btrfs_disk_balance_args_to_cpu(&bctl->meta, &disk_bargs);
	btrfs_balance_sys(leaf, item, &disk_bargs);
	btrfs_disk_balance_args_to_cpu(&bctl->sys, &disk_bargs);

	WARN_ON(atomic_xchg(&fs_info->mutually_exclusive_operation_running, 1));

	mutex_lock(&fs_info->volume_mutex);
	mutex_lock(&fs_info->balance_mutex);

	set_balance_control(bctl);

	mutex_unlock(&fs_info->balance_mutex);
	mutex_unlock(&fs_info->volume_mutex);
out:
	btrfs_free_path(path);
	return ret;
}

int btrfs_pause_balance(struct btrfs_fs_info *fs_info)
{
	int ret = 0;

	mutex_lock(&fs_info->balance_mutex);
	if (!fs_info->balance_ctl) {
		mutex_unlock(&fs_info->balance_mutex);
		return -ENOTCONN;
	}

	if (atomic_read(&fs_info->balance_running)) {
		atomic_inc(&fs_info->balance_pause_req);
		mutex_unlock(&fs_info->balance_mutex);

		wait_event(fs_info->balance_wait_q,
			   atomic_read(&fs_info->balance_running) == 0);

		mutex_lock(&fs_info->balance_mutex);
		/* we are good with balance_ctl ripped off from under us */
		BUG_ON(atomic_read(&fs_info->balance_running));
		atomic_dec(&fs_info->balance_pause_req);
	} else {
		ret = -ENOTCONN;
	}

	mutex_unlock(&fs_info->balance_mutex);
	return ret;
}

int btrfs_cancel_balance(struct btrfs_fs_info *fs_info)
{
	if (fs_info->sb->s_flags & MS_RDONLY)
		return -EROFS;

	mutex_lock(&fs_info->balance_mutex);
	if (!fs_info->balance_ctl) {
		mutex_unlock(&fs_info->balance_mutex);
		return -ENOTCONN;
	}

	atomic_inc(&fs_info->balance_cancel_req);
	/*
	 * if we are running just wait and return, balance item is
	 * deleted in btrfs_balance in this case
	 */
	if (atomic_read(&fs_info->balance_running)) {
		mutex_unlock(&fs_info->balance_mutex);
		wait_event(fs_info->balance_wait_q,
			   atomic_read(&fs_info->balance_running) == 0);
		mutex_lock(&fs_info->balance_mutex);
	} else {
		/* __cancel_balance needs volume_mutex */
		mutex_unlock(&fs_info->balance_mutex);
		mutex_lock(&fs_info->volume_mutex);
		mutex_lock(&fs_info->balance_mutex);

		if (fs_info->balance_ctl)
			__cancel_balance(fs_info);

		mutex_unlock(&fs_info->volume_mutex);
	}

	BUG_ON(fs_info->balance_ctl || atomic_read(&fs_info->balance_running));
	atomic_dec(&fs_info->balance_cancel_req);
	mutex_unlock(&fs_info->balance_mutex);
	return 0;
}

static int btrfs_uuid_scan_kthread(void *data)
{
	struct btrfs_fs_info *fs_info = data;
	struct btrfs_root *root = fs_info->tree_root;
	struct btrfs_key key;
	struct btrfs_key max_key;
	struct btrfs_path *path = NULL;
	int ret = 0;
	struct extent_buffer *eb;
	int slot;
	struct btrfs_root_item root_item;
	u32 item_size;
	struct btrfs_trans_handle *trans = NULL;

	path = btrfs_alloc_path();
	if (!path) {
		ret = -ENOMEM;
		goto out;
	}

	key.objectid = 0;
	key.type = BTRFS_ROOT_ITEM_KEY;
	key.offset = 0;

	max_key.objectid = (u64)-1;
	max_key.type = BTRFS_ROOT_ITEM_KEY;
	max_key.offset = (u64)-1;

	path->keep_locks = 1;

	while (1) {
<<<<<<< HEAD
		ret = btrfs_search_forward(root, &key, &max_key, path, 0);
=======
		ret = btrfs_search_forward(root, &key, path, 0);
>>>>>>> d8ec26d7
		if (ret) {
			if (ret > 0)
				ret = 0;
			break;
		}

		if (key.type != BTRFS_ROOT_ITEM_KEY ||
		    (key.objectid < BTRFS_FIRST_FREE_OBJECTID &&
		     key.objectid != BTRFS_FS_TREE_OBJECTID) ||
		    key.objectid > BTRFS_LAST_FREE_OBJECTID)
			goto skip;

		eb = path->nodes[0];
		slot = path->slots[0];
		item_size = btrfs_item_size_nr(eb, slot);
		if (item_size < sizeof(root_item))
			goto skip;

		read_extent_buffer(eb, &root_item,
				   btrfs_item_ptr_offset(eb, slot),
				   (int)sizeof(root_item));
		if (btrfs_root_refs(&root_item) == 0)
			goto skip;

		if (!btrfs_is_empty_uuid(root_item.uuid) ||
		    !btrfs_is_empty_uuid(root_item.received_uuid)) {
			if (trans)
				goto update_tree;

			btrfs_release_path(path);
			/*
			 * 1 - subvol uuid item
			 * 1 - received_subvol uuid item
			 */
			trans = btrfs_start_transaction(fs_info->uuid_root, 2);
			if (IS_ERR(trans)) {
				ret = PTR_ERR(trans);
				break;
			}
			continue;
		} else {
			goto skip;
		}
update_tree:
		if (!btrfs_is_empty_uuid(root_item.uuid)) {
			ret = btrfs_uuid_tree_add(trans, fs_info->uuid_root,
						  root_item.uuid,
						  BTRFS_UUID_KEY_SUBVOL,
						  key.objectid);
			if (ret < 0) {
				pr_warn("btrfs: uuid_tree_add failed %d\n",
					ret);
				break;
			}
		}

		if (!btrfs_is_empty_uuid(root_item.received_uuid)) {
			ret = btrfs_uuid_tree_add(trans, fs_info->uuid_root,
						  root_item.received_uuid,
						 BTRFS_UUID_KEY_RECEIVED_SUBVOL,
						  key.objectid);
			if (ret < 0) {
				pr_warn("btrfs: uuid_tree_add failed %d\n",
					ret);
				break;
			}
		}

skip:
		if (trans) {
			ret = btrfs_end_transaction(trans, fs_info->uuid_root);
			trans = NULL;
			if (ret)
				break;
		}

		btrfs_release_path(path);
		if (key.offset < (u64)-1) {
			key.offset++;
		} else if (key.type < BTRFS_ROOT_ITEM_KEY) {
			key.offset = 0;
			key.type = BTRFS_ROOT_ITEM_KEY;
		} else if (key.objectid < (u64)-1) {
			key.offset = 0;
			key.type = BTRFS_ROOT_ITEM_KEY;
			key.objectid++;
		} else {
			break;
		}
		cond_resched();
	}

out:
	btrfs_free_path(path);
	if (trans && !IS_ERR(trans))
		btrfs_end_transaction(trans, fs_info->uuid_root);
	if (ret)
		pr_warn("btrfs: btrfs_uuid_scan_kthread failed %d\n", ret);
	else
		fs_info->update_uuid_tree_gen = 1;
	up(&fs_info->uuid_tree_rescan_sem);
	return 0;
}

/*
 * Callback for btrfs_uuid_tree_iterate().
 * returns:
 * 0	check succeeded, the entry is not outdated.
 * < 0	if an error occured.
 * > 0	if the check failed, which means the caller shall remove the entry.
 */
static int btrfs_check_uuid_tree_entry(struct btrfs_fs_info *fs_info,
				       u8 *uuid, u8 type, u64 subid)
{
	struct btrfs_key key;
	int ret = 0;
	struct btrfs_root *subvol_root;

	if (type != BTRFS_UUID_KEY_SUBVOL &&
	    type != BTRFS_UUID_KEY_RECEIVED_SUBVOL)
		goto out;

	key.objectid = subid;
	key.type = BTRFS_ROOT_ITEM_KEY;
	key.offset = (u64)-1;
	subvol_root = btrfs_read_fs_root_no_name(fs_info, &key);
	if (IS_ERR(subvol_root)) {
		ret = PTR_ERR(subvol_root);
		if (ret == -ENOENT)
			ret = 1;
		goto out;
	}

	switch (type) {
	case BTRFS_UUID_KEY_SUBVOL:
		if (memcmp(uuid, subvol_root->root_item.uuid, BTRFS_UUID_SIZE))
			ret = 1;
		break;
	case BTRFS_UUID_KEY_RECEIVED_SUBVOL:
		if (memcmp(uuid, subvol_root->root_item.received_uuid,
			   BTRFS_UUID_SIZE))
			ret = 1;
		break;
	}

out:
	return ret;
}

static int btrfs_uuid_rescan_kthread(void *data)
{
	struct btrfs_fs_info *fs_info = (struct btrfs_fs_info *)data;
	int ret;

	/*
	 * 1st step is to iterate through the existing UUID tree and
	 * to delete all entries that contain outdated data.
	 * 2nd step is to add all missing entries to the UUID tree.
	 */
	ret = btrfs_uuid_tree_iterate(fs_info, btrfs_check_uuid_tree_entry);
	if (ret < 0) {
		pr_warn("btrfs: iterating uuid_tree failed %d\n", ret);
		up(&fs_info->uuid_tree_rescan_sem);
		return ret;
	}
	return btrfs_uuid_scan_kthread(data);
}

int btrfs_create_uuid_tree(struct btrfs_fs_info *fs_info)
{
	struct btrfs_trans_handle *trans;
	struct btrfs_root *tree_root = fs_info->tree_root;
	struct btrfs_root *uuid_root;
	struct task_struct *task;
	int ret;

	/*
	 * 1 - root node
	 * 1 - root item
	 */
	trans = btrfs_start_transaction(tree_root, 2);
	if (IS_ERR(trans))
		return PTR_ERR(trans);

	uuid_root = btrfs_create_tree(trans, fs_info,
				      BTRFS_UUID_TREE_OBJECTID);
	if (IS_ERR(uuid_root)) {
		btrfs_abort_transaction(trans, tree_root,
					PTR_ERR(uuid_root));
		return PTR_ERR(uuid_root);
	}

	fs_info->uuid_root = uuid_root;

	ret = btrfs_commit_transaction(trans, tree_root);
	if (ret)
		return ret;

	down(&fs_info->uuid_tree_rescan_sem);
	task = kthread_run(btrfs_uuid_scan_kthread, fs_info, "btrfs-uuid");
	if (IS_ERR(task)) {
		/* fs_info->update_uuid_tree_gen remains 0 in all error case */
		pr_warn("btrfs: failed to start uuid_scan task\n");
		up(&fs_info->uuid_tree_rescan_sem);
		return PTR_ERR(task);
	}

	return 0;
}

int btrfs_check_uuid_tree(struct btrfs_fs_info *fs_info)
{
	struct task_struct *task;

	down(&fs_info->uuid_tree_rescan_sem);
	task = kthread_run(btrfs_uuid_rescan_kthread, fs_info, "btrfs-uuid");
	if (IS_ERR(task)) {
		/* fs_info->update_uuid_tree_gen remains 0 in all error case */
		pr_warn("btrfs: failed to start uuid_rescan task\n");
		up(&fs_info->uuid_tree_rescan_sem);
		return PTR_ERR(task);
	}

	return 0;
}

/*
 * shrinking a device means finding all of the device extents past
 * the new size, and then following the back refs to the chunks.
 * The chunk relocation code actually frees the device extent
 */
int btrfs_shrink_device(struct btrfs_device *device, u64 new_size)
{
	struct btrfs_trans_handle *trans;
	struct btrfs_root *root = device->dev_root;
	struct btrfs_dev_extent *dev_extent = NULL;
	struct btrfs_path *path;
	u64 length;
	u64 chunk_tree;
	u64 chunk_objectid;
	u64 chunk_offset;
	int ret;
	int slot;
	int failed = 0;
	bool retried = false;
	struct extent_buffer *l;
	struct btrfs_key key;
	struct btrfs_super_block *super_copy = root->fs_info->super_copy;
	u64 old_total = btrfs_super_total_bytes(super_copy);
	u64 old_size = device->total_bytes;
	u64 diff = device->total_bytes - new_size;

	if (device->is_tgtdev_for_dev_replace)
		return -EINVAL;

	path = btrfs_alloc_path();
	if (!path)
		return -ENOMEM;

	path->reada = 2;

	lock_chunks(root);

	device->total_bytes = new_size;
	if (device->writeable) {
		device->fs_devices->total_rw_bytes -= diff;
		spin_lock(&root->fs_info->free_chunk_lock);
		root->fs_info->free_chunk_space -= diff;
		spin_unlock(&root->fs_info->free_chunk_lock);
	}
	unlock_chunks(root);

again:
	key.objectid = device->devid;
	key.offset = (u64)-1;
	key.type = BTRFS_DEV_EXTENT_KEY;

	do {
		ret = btrfs_search_slot(NULL, root, &key, path, 0, 0);
		if (ret < 0)
			goto done;

		ret = btrfs_previous_item(root, path, 0, key.type);
		if (ret < 0)
			goto done;
		if (ret) {
			ret = 0;
			btrfs_release_path(path);
			break;
		}

		l = path->nodes[0];
		slot = path->slots[0];
		btrfs_item_key_to_cpu(l, &key, path->slots[0]);

		if (key.objectid != device->devid) {
			btrfs_release_path(path);
			break;
		}

		dev_extent = btrfs_item_ptr(l, slot, struct btrfs_dev_extent);
		length = btrfs_dev_extent_length(l, dev_extent);

		if (key.offset + length <= new_size) {
			btrfs_release_path(path);
			break;
		}

		chunk_tree = btrfs_dev_extent_chunk_tree(l, dev_extent);
		chunk_objectid = btrfs_dev_extent_chunk_objectid(l, dev_extent);
		chunk_offset = btrfs_dev_extent_chunk_offset(l, dev_extent);
		btrfs_release_path(path);

		ret = btrfs_relocate_chunk(root, chunk_tree, chunk_objectid,
					   chunk_offset);
		if (ret && ret != -ENOSPC)
			goto done;
		if (ret == -ENOSPC)
			failed++;
	} while (key.offset-- > 0);

	if (failed && !retried) {
		failed = 0;
		retried = true;
		goto again;
	} else if (failed && retried) {
		ret = -ENOSPC;
		lock_chunks(root);

		device->total_bytes = old_size;
		if (device->writeable)
			device->fs_devices->total_rw_bytes += diff;
		spin_lock(&root->fs_info->free_chunk_lock);
		root->fs_info->free_chunk_space += diff;
		spin_unlock(&root->fs_info->free_chunk_lock);
		unlock_chunks(root);
		goto done;
	}

	/* Shrinking succeeded, else we would be at "done". */
	trans = btrfs_start_transaction(root, 0);
	if (IS_ERR(trans)) {
		ret = PTR_ERR(trans);
		goto done;
	}

	lock_chunks(root);

	device->disk_total_bytes = new_size;
	/* Now btrfs_update_device() will change the on-disk size. */
	ret = btrfs_update_device(trans, device);
	if (ret) {
		unlock_chunks(root);
		btrfs_end_transaction(trans, root);
		goto done;
	}
	WARN_ON(diff > old_total);
	btrfs_set_super_total_bytes(super_copy, old_total - diff);
	unlock_chunks(root);
	btrfs_end_transaction(trans, root);
done:
	btrfs_free_path(path);
	return ret;
}

static int btrfs_add_system_chunk(struct btrfs_root *root,
			   struct btrfs_key *key,
			   struct btrfs_chunk *chunk, int item_size)
{
	struct btrfs_super_block *super_copy = root->fs_info->super_copy;
	struct btrfs_disk_key disk_key;
	u32 array_size;
	u8 *ptr;

	array_size = btrfs_super_sys_array_size(super_copy);
	if (array_size + item_size > BTRFS_SYSTEM_CHUNK_ARRAY_SIZE)
		return -EFBIG;

	ptr = super_copy->sys_chunk_array + array_size;
	btrfs_cpu_key_to_disk(&disk_key, key);
	memcpy(ptr, &disk_key, sizeof(disk_key));
	ptr += sizeof(disk_key);
	memcpy(ptr, chunk, item_size);
	item_size += sizeof(disk_key);
	btrfs_set_super_sys_array_size(super_copy, array_size + item_size);
	return 0;
}

/*
 * sort the devices in descending order by max_avail, total_avail
 */
static int btrfs_cmp_device_info(const void *a, const void *b)
{
	const struct btrfs_device_info *di_a = a;
	const struct btrfs_device_info *di_b = b;

	if (di_a->max_avail > di_b->max_avail)
		return -1;
	if (di_a->max_avail < di_b->max_avail)
		return 1;
	if (di_a->total_avail > di_b->total_avail)
		return -1;
	if (di_a->total_avail < di_b->total_avail)
		return 1;
	return 0;
}

static struct btrfs_raid_attr btrfs_raid_array[BTRFS_NR_RAID_TYPES] = {
	[BTRFS_RAID_RAID10] = {
		.sub_stripes	= 2,
		.dev_stripes	= 1,
		.devs_max	= 0,	/* 0 == as many as possible */
		.devs_min	= 4,
		.devs_increment	= 2,
		.ncopies	= 2,
	},
	[BTRFS_RAID_RAID1] = {
		.sub_stripes	= 1,
		.dev_stripes	= 1,
		.devs_max	= 2,
		.devs_min	= 2,
		.devs_increment	= 2,
		.ncopies	= 2,
	},
	[BTRFS_RAID_DUP] = {
		.sub_stripes	= 1,
		.dev_stripes	= 2,
		.devs_max	= 1,
		.devs_min	= 1,
		.devs_increment	= 1,
		.ncopies	= 2,
	},
	[BTRFS_RAID_RAID0] = {
		.sub_stripes	= 1,
		.dev_stripes	= 1,
		.devs_max	= 0,
		.devs_min	= 2,
		.devs_increment	= 1,
		.ncopies	= 1,
	},
	[BTRFS_RAID_SINGLE] = {
		.sub_stripes	= 1,
		.dev_stripes	= 1,
		.devs_max	= 1,
		.devs_min	= 1,
		.devs_increment	= 1,
		.ncopies	= 1,
	},
	[BTRFS_RAID_RAID5] = {
		.sub_stripes	= 1,
		.dev_stripes	= 1,
		.devs_max	= 0,
		.devs_min	= 2,
		.devs_increment	= 1,
		.ncopies	= 2,
	},
	[BTRFS_RAID_RAID6] = {
		.sub_stripes	= 1,
		.dev_stripes	= 1,
		.devs_max	= 0,
		.devs_min	= 3,
		.devs_increment	= 1,
		.ncopies	= 3,
	},
};

static u32 find_raid56_stripe_len(u32 data_devices, u32 dev_stripe_target)
{
	/* TODO allow them to set a preferred stripe size */
	return 64 * 1024;
}

static void check_raid56_incompat_flag(struct btrfs_fs_info *info, u64 type)
{
	if (!(type & (BTRFS_BLOCK_GROUP_RAID5 | BTRFS_BLOCK_GROUP_RAID6)))
		return;

	btrfs_set_fs_incompat(info, RAID56);
}

static int __btrfs_alloc_chunk(struct btrfs_trans_handle *trans,
			       struct btrfs_root *extent_root, u64 start,
			       u64 type)
{
	struct btrfs_fs_info *info = extent_root->fs_info;
	struct btrfs_fs_devices *fs_devices = info->fs_devices;
	struct list_head *cur;
	struct map_lookup *map = NULL;
	struct extent_map_tree *em_tree;
	struct extent_map *em;
	struct btrfs_device_info *devices_info = NULL;
	u64 total_avail;
	int num_stripes;	/* total number of stripes to allocate */
	int data_stripes;	/* number of stripes that count for
				   block group size */
	int sub_stripes;	/* sub_stripes info for map */
	int dev_stripes;	/* stripes per dev */
	int devs_max;		/* max devs to use */
	int devs_min;		/* min devs needed */
	int devs_increment;	/* ndevs has to be a multiple of this */
	int ncopies;		/* how many copies to data has */
	int ret;
	u64 max_stripe_size;
	u64 max_chunk_size;
	u64 stripe_size;
	u64 num_bytes;
	u64 raid_stripe_len = BTRFS_STRIPE_LEN;
	int ndevs;
	int i;
	int j;
	int index;

	BUG_ON(!alloc_profile_is_valid(type, 0));

	if (list_empty(&fs_devices->alloc_list))
		return -ENOSPC;

	index = __get_raid_index(type);

	sub_stripes = btrfs_raid_array[index].sub_stripes;
	dev_stripes = btrfs_raid_array[index].dev_stripes;
	devs_max = btrfs_raid_array[index].devs_max;
	devs_min = btrfs_raid_array[index].devs_min;
	devs_increment = btrfs_raid_array[index].devs_increment;
	ncopies = btrfs_raid_array[index].ncopies;

	if (type & BTRFS_BLOCK_GROUP_DATA) {
		max_stripe_size = 1024 * 1024 * 1024;
		max_chunk_size = 10 * max_stripe_size;
	} else if (type & BTRFS_BLOCK_GROUP_METADATA) {
		/* for larger filesystems, use larger metadata chunks */
		if (fs_devices->total_rw_bytes > 50ULL * 1024 * 1024 * 1024)
			max_stripe_size = 1024 * 1024 * 1024;
		else
			max_stripe_size = 256 * 1024 * 1024;
		max_chunk_size = max_stripe_size;
	} else if (type & BTRFS_BLOCK_GROUP_SYSTEM) {
		max_stripe_size = 32 * 1024 * 1024;
		max_chunk_size = 2 * max_stripe_size;
	} else {
		printk(KERN_ERR "btrfs: invalid chunk type 0x%llx requested\n",
		       type);
		BUG_ON(1);
	}

	/* we don't want a chunk larger than 10% of writeable space */
	max_chunk_size = min(div_factor(fs_devices->total_rw_bytes, 1),
			     max_chunk_size);

	devices_info = kzalloc(sizeof(*devices_info) * fs_devices->rw_devices,
			       GFP_NOFS);
	if (!devices_info)
		return -ENOMEM;

	cur = fs_devices->alloc_list.next;

	/*
	 * in the first pass through the devices list, we gather information
	 * about the available holes on each device.
	 */
	ndevs = 0;
	while (cur != &fs_devices->alloc_list) {
		struct btrfs_device *device;
		u64 max_avail;
		u64 dev_offset;

		device = list_entry(cur, struct btrfs_device, dev_alloc_list);

		cur = cur->next;

		if (!device->writeable) {
			WARN(1, KERN_ERR
			       "btrfs: read-only device in alloc_list\n");
			continue;
		}

		if (!device->in_fs_metadata ||
		    device->is_tgtdev_for_dev_replace)
			continue;

		if (device->total_bytes > device->bytes_used)
			total_avail = device->total_bytes - device->bytes_used;
		else
			total_avail = 0;

		/* If there is no space on this device, skip it. */
		if (total_avail == 0)
			continue;

		ret = find_free_dev_extent(trans, device,
					   max_stripe_size * dev_stripes,
					   &dev_offset, &max_avail);
		if (ret && ret != -ENOSPC)
			goto error;

		if (ret == 0)
			max_avail = max_stripe_size * dev_stripes;

		if (max_avail < BTRFS_STRIPE_LEN * dev_stripes)
			continue;

		if (ndevs == fs_devices->rw_devices) {
			WARN(1, "%s: found more than %llu devices\n",
			     __func__, fs_devices->rw_devices);
			break;
		}
		devices_info[ndevs].dev_offset = dev_offset;
		devices_info[ndevs].max_avail = max_avail;
		devices_info[ndevs].total_avail = total_avail;
		devices_info[ndevs].dev = device;
		++ndevs;
	}

	/*
	 * now sort the devices by hole size / available space
	 */
	sort(devices_info, ndevs, sizeof(struct btrfs_device_info),
	     btrfs_cmp_device_info, NULL);

	/* round down to number of usable stripes */
	ndevs -= ndevs % devs_increment;

	if (ndevs < devs_increment * sub_stripes || ndevs < devs_min) {
		ret = -ENOSPC;
		goto error;
	}

	if (devs_max && ndevs > devs_max)
		ndevs = devs_max;
	/*
	 * the primary goal is to maximize the number of stripes, so use as many
	 * devices as possible, even if the stripes are not maximum sized.
	 */
	stripe_size = devices_info[ndevs-1].max_avail;
	num_stripes = ndevs * dev_stripes;

	/*
	 * this will have to be fixed for RAID1 and RAID10 over
	 * more drives
	 */
	data_stripes = num_stripes / ncopies;

	if (type & BTRFS_BLOCK_GROUP_RAID5) {
		raid_stripe_len = find_raid56_stripe_len(ndevs - 1,
				 btrfs_super_stripesize(info->super_copy));
		data_stripes = num_stripes - 1;
	}
	if (type & BTRFS_BLOCK_GROUP_RAID6) {
		raid_stripe_len = find_raid56_stripe_len(ndevs - 2,
				 btrfs_super_stripesize(info->super_copy));
		data_stripes = num_stripes - 2;
	}

	/*
	 * Use the number of data stripes to figure out how big this chunk
	 * is really going to be in terms of logical address space,
	 * and compare that answer with the max chunk size
	 */
	if (stripe_size * data_stripes > max_chunk_size) {
		u64 mask = (1ULL << 24) - 1;
		stripe_size = max_chunk_size;
		do_div(stripe_size, data_stripes);

		/* bump the answer up to a 16MB boundary */
		stripe_size = (stripe_size + mask) & ~mask;

		/* but don't go higher than the limits we found
		 * while searching for free extents
		 */
		if (stripe_size > devices_info[ndevs-1].max_avail)
			stripe_size = devices_info[ndevs-1].max_avail;
	}

	do_div(stripe_size, dev_stripes);

	/* align to BTRFS_STRIPE_LEN */
	do_div(stripe_size, raid_stripe_len);
	stripe_size *= raid_stripe_len;

	map = kmalloc(map_lookup_size(num_stripes), GFP_NOFS);
	if (!map) {
		ret = -ENOMEM;
		goto error;
	}
	map->num_stripes = num_stripes;

	for (i = 0; i < ndevs; ++i) {
		for (j = 0; j < dev_stripes; ++j) {
			int s = i * dev_stripes + j;
			map->stripes[s].dev = devices_info[i].dev;
			map->stripes[s].physical = devices_info[i].dev_offset +
						   j * stripe_size;
		}
	}
	map->sector_size = extent_root->sectorsize;
	map->stripe_len = raid_stripe_len;
	map->io_align = raid_stripe_len;
	map->io_width = raid_stripe_len;
	map->type = type;
	map->sub_stripes = sub_stripes;

	num_bytes = stripe_size * data_stripes;

	trace_btrfs_chunk_alloc(info->chunk_root, map, start, num_bytes);

	em = alloc_extent_map();
	if (!em) {
		ret = -ENOMEM;
		goto error;
	}
	em->bdev = (struct block_device *)map;
	em->start = start;
	em->len = num_bytes;
	em->block_start = 0;
	em->block_len = em->len;
	em->orig_block_len = stripe_size;

	em_tree = &extent_root->fs_info->mapping_tree.map_tree;
	write_lock(&em_tree->lock);
	ret = add_extent_mapping(em_tree, em, 0);
	if (!ret) {
		list_add_tail(&em->list, &trans->transaction->pending_chunks);
		atomic_inc(&em->refs);
	}
	write_unlock(&em_tree->lock);
	if (ret) {
		free_extent_map(em);
		goto error;
	}

	ret = btrfs_make_block_group(trans, extent_root, 0, type,
				     BTRFS_FIRST_CHUNK_TREE_OBJECTID,
				     start, num_bytes);
	if (ret)
		goto error_del_extent;

	free_extent_map(em);
	check_raid56_incompat_flag(extent_root->fs_info, type);

	kfree(devices_info);
	return 0;

error_del_extent:
	write_lock(&em_tree->lock);
	remove_extent_mapping(em_tree, em);
	write_unlock(&em_tree->lock);

	/* One for our allocation */
	free_extent_map(em);
	/* One for the tree reference */
	free_extent_map(em);
error:
	kfree(map);
	kfree(devices_info);
	return ret;
}

int btrfs_finish_chunk_alloc(struct btrfs_trans_handle *trans,
				struct btrfs_root *extent_root,
				u64 chunk_offset, u64 chunk_size)
{
	struct btrfs_key key;
	struct btrfs_root *chunk_root = extent_root->fs_info->chunk_root;
	struct btrfs_device *device;
	struct btrfs_chunk *chunk;
	struct btrfs_stripe *stripe;
	struct extent_map_tree *em_tree;
	struct extent_map *em;
	struct map_lookup *map;
	size_t item_size;
	u64 dev_offset;
	u64 stripe_size;
	int i = 0;
	int ret;

	em_tree = &extent_root->fs_info->mapping_tree.map_tree;
	read_lock(&em_tree->lock);
	em = lookup_extent_mapping(em_tree, chunk_offset, chunk_size);
	read_unlock(&em_tree->lock);

	if (!em) {
		btrfs_crit(extent_root->fs_info, "unable to find logical "
			   "%Lu len %Lu", chunk_offset, chunk_size);
		return -EINVAL;
	}

	if (em->start != chunk_offset || em->len != chunk_size) {
		btrfs_crit(extent_root->fs_info, "found a bad mapping, wanted"
			  " %Lu-%Lu, found %Lu-%Lu\n", chunk_offset,
			  chunk_size, em->start, em->len);
		free_extent_map(em);
		return -EINVAL;
	}

	map = (struct map_lookup *)em->bdev;
	item_size = btrfs_chunk_item_size(map->num_stripes);
	stripe_size = em->orig_block_len;

	chunk = kzalloc(item_size, GFP_NOFS);
	if (!chunk) {
		ret = -ENOMEM;
		goto out;
	}

	for (i = 0; i < map->num_stripes; i++) {
		device = map->stripes[i].dev;
		dev_offset = map->stripes[i].physical;

		device->bytes_used += stripe_size;
		ret = btrfs_update_device(trans, device);
		if (ret)
			goto out;
		ret = btrfs_alloc_dev_extent(trans, device,
					     chunk_root->root_key.objectid,
					     BTRFS_FIRST_CHUNK_TREE_OBJECTID,
					     chunk_offset, dev_offset,
					     stripe_size);
		if (ret)
			goto out;
	}

	spin_lock(&extent_root->fs_info->free_chunk_lock);
	extent_root->fs_info->free_chunk_space -= (stripe_size *
						   map->num_stripes);
	spin_unlock(&extent_root->fs_info->free_chunk_lock);

	stripe = &chunk->stripe;
	for (i = 0; i < map->num_stripes; i++) {
		device = map->stripes[i].dev;
		dev_offset = map->stripes[i].physical;

		btrfs_set_stack_stripe_devid(stripe, device->devid);
		btrfs_set_stack_stripe_offset(stripe, dev_offset);
		memcpy(stripe->dev_uuid, device->uuid, BTRFS_UUID_SIZE);
		stripe++;
	}

	btrfs_set_stack_chunk_length(chunk, chunk_size);
	btrfs_set_stack_chunk_owner(chunk, extent_root->root_key.objectid);
	btrfs_set_stack_chunk_stripe_len(chunk, map->stripe_len);
	btrfs_set_stack_chunk_type(chunk, map->type);
	btrfs_set_stack_chunk_num_stripes(chunk, map->num_stripes);
	btrfs_set_stack_chunk_io_align(chunk, map->stripe_len);
	btrfs_set_stack_chunk_io_width(chunk, map->stripe_len);
	btrfs_set_stack_chunk_sector_size(chunk, extent_root->sectorsize);
	btrfs_set_stack_chunk_sub_stripes(chunk, map->sub_stripes);

	key.objectid = BTRFS_FIRST_CHUNK_TREE_OBJECTID;
	key.type = BTRFS_CHUNK_ITEM_KEY;
	key.offset = chunk_offset;

	ret = btrfs_insert_item(trans, chunk_root, &key, chunk, item_size);
	if (ret == 0 && map->type & BTRFS_BLOCK_GROUP_SYSTEM) {
		/*
		 * TODO: Cleanup of inserted chunk root in case of
		 * failure.
		 */
		ret = btrfs_add_system_chunk(chunk_root, &key, chunk,
					     item_size);
	}

out:
	kfree(chunk);
	free_extent_map(em);
	return ret;
}

/*
 * Chunk allocation falls into two parts. The first part does works
 * that make the new allocated chunk useable, but not do any operation
 * that modifies the chunk tree. The second part does the works that
 * require modifying the chunk tree. This division is important for the
 * bootstrap process of adding storage to a seed btrfs.
 */
int btrfs_alloc_chunk(struct btrfs_trans_handle *trans,
		      struct btrfs_root *extent_root, u64 type)
{
	u64 chunk_offset;

	chunk_offset = find_next_chunk(extent_root->fs_info);
	return __btrfs_alloc_chunk(trans, extent_root, chunk_offset, type);
}

static noinline int init_first_rw_device(struct btrfs_trans_handle *trans,
					 struct btrfs_root *root,
					 struct btrfs_device *device)
{
	u64 chunk_offset;
	u64 sys_chunk_offset;
	u64 alloc_profile;
	struct btrfs_fs_info *fs_info = root->fs_info;
	struct btrfs_root *extent_root = fs_info->extent_root;
	int ret;

	chunk_offset = find_next_chunk(fs_info);
	alloc_profile = btrfs_get_alloc_profile(extent_root, 0);
	ret = __btrfs_alloc_chunk(trans, extent_root, chunk_offset,
				  alloc_profile);
	if (ret)
		return ret;

	sys_chunk_offset = find_next_chunk(root->fs_info);
	alloc_profile = btrfs_get_alloc_profile(fs_info->chunk_root, 0);
	ret = __btrfs_alloc_chunk(trans, extent_root, sys_chunk_offset,
				  alloc_profile);
	if (ret) {
		btrfs_abort_transaction(trans, root, ret);
		goto out;
	}

	ret = btrfs_add_device(trans, fs_info->chunk_root, device);
	if (ret)
		btrfs_abort_transaction(trans, root, ret);
out:
	return ret;
}

int btrfs_chunk_readonly(struct btrfs_root *root, u64 chunk_offset)
{
	struct extent_map *em;
	struct map_lookup *map;
	struct btrfs_mapping_tree *map_tree = &root->fs_info->mapping_tree;
	int readonly = 0;
	int i;

	read_lock(&map_tree->map_tree.lock);
	em = lookup_extent_mapping(&map_tree->map_tree, chunk_offset, 1);
	read_unlock(&map_tree->map_tree.lock);
	if (!em)
		return 1;

	if (btrfs_test_opt(root, DEGRADED)) {
		free_extent_map(em);
		return 0;
	}

	map = (struct map_lookup *)em->bdev;
	for (i = 0; i < map->num_stripes; i++) {
		if (!map->stripes[i].dev->writeable) {
			readonly = 1;
			break;
		}
	}
	free_extent_map(em);
	return readonly;
}

void btrfs_mapping_init(struct btrfs_mapping_tree *tree)
{
	extent_map_tree_init(&tree->map_tree);
}

void btrfs_mapping_tree_free(struct btrfs_mapping_tree *tree)
{
	struct extent_map *em;

	while (1) {
		write_lock(&tree->map_tree.lock);
		em = lookup_extent_mapping(&tree->map_tree, 0, (u64)-1);
		if (em)
			remove_extent_mapping(&tree->map_tree, em);
		write_unlock(&tree->map_tree.lock);
		if (!em)
			break;
		kfree(em->bdev);
		/* once for us */
		free_extent_map(em);
		/* once for the tree */
		free_extent_map(em);
	}
}

int btrfs_num_copies(struct btrfs_fs_info *fs_info, u64 logical, u64 len)
{
	struct btrfs_mapping_tree *map_tree = &fs_info->mapping_tree;
	struct extent_map *em;
	struct map_lookup *map;
	struct extent_map_tree *em_tree = &map_tree->map_tree;
	int ret;

	read_lock(&em_tree->lock);
	em = lookup_extent_mapping(em_tree, logical, len);
	read_unlock(&em_tree->lock);

	/*
	 * We could return errors for these cases, but that could get ugly and
	 * we'd probably do the same thing which is just not do anything else
	 * and exit, so return 1 so the callers don't try to use other copies.
	 */
	if (!em) {
		btrfs_crit(fs_info, "No mapping for %Lu-%Lu\n", logical,
			    logical+len);
		return 1;
	}

	if (em->start > logical || em->start + em->len < logical) {
		btrfs_crit(fs_info, "Invalid mapping for %Lu-%Lu, got "
			    "%Lu-%Lu\n", logical, logical+len, em->start,
			    em->start + em->len);
		free_extent_map(em);
		return 1;
	}

	map = (struct map_lookup *)em->bdev;
	if (map->type & (BTRFS_BLOCK_GROUP_DUP | BTRFS_BLOCK_GROUP_RAID1))
		ret = map->num_stripes;
	else if (map->type & BTRFS_BLOCK_GROUP_RAID10)
		ret = map->sub_stripes;
	else if (map->type & BTRFS_BLOCK_GROUP_RAID5)
		ret = 2;
	else if (map->type & BTRFS_BLOCK_GROUP_RAID6)
		ret = 3;
	else
		ret = 1;
	free_extent_map(em);

	btrfs_dev_replace_lock(&fs_info->dev_replace);
	if (btrfs_dev_replace_is_ongoing(&fs_info->dev_replace))
		ret++;
	btrfs_dev_replace_unlock(&fs_info->dev_replace);

	return ret;
}

unsigned long btrfs_full_stripe_len(struct btrfs_root *root,
				    struct btrfs_mapping_tree *map_tree,
				    u64 logical)
{
	struct extent_map *em;
	struct map_lookup *map;
	struct extent_map_tree *em_tree = &map_tree->map_tree;
	unsigned long len = root->sectorsize;

	read_lock(&em_tree->lock);
	em = lookup_extent_mapping(em_tree, logical, len);
	read_unlock(&em_tree->lock);
	BUG_ON(!em);

	BUG_ON(em->start > logical || em->start + em->len < logical);
	map = (struct map_lookup *)em->bdev;
	if (map->type & (BTRFS_BLOCK_GROUP_RAID5 |
			 BTRFS_BLOCK_GROUP_RAID6)) {
		len = map->stripe_len * nr_data_stripes(map);
	}
	free_extent_map(em);
	return len;
}

int btrfs_is_parity_mirror(struct btrfs_mapping_tree *map_tree,
			   u64 logical, u64 len, int mirror_num)
{
	struct extent_map *em;
	struct map_lookup *map;
	struct extent_map_tree *em_tree = &map_tree->map_tree;
	int ret = 0;

	read_lock(&em_tree->lock);
	em = lookup_extent_mapping(em_tree, logical, len);
	read_unlock(&em_tree->lock);
	BUG_ON(!em);

	BUG_ON(em->start > logical || em->start + em->len < logical);
	map = (struct map_lookup *)em->bdev;
	if (map->type & (BTRFS_BLOCK_GROUP_RAID5 |
			 BTRFS_BLOCK_GROUP_RAID6))
		ret = 1;
	free_extent_map(em);
	return ret;
}

static int find_live_mirror(struct btrfs_fs_info *fs_info,
			    struct map_lookup *map, int first, int num,
			    int optimal, int dev_replace_is_ongoing)
{
	int i;
	int tolerance;
	struct btrfs_device *srcdev;

	if (dev_replace_is_ongoing &&
	    fs_info->dev_replace.cont_reading_from_srcdev_mode ==
	     BTRFS_DEV_REPLACE_ITEM_CONT_READING_FROM_SRCDEV_MODE_AVOID)
		srcdev = fs_info->dev_replace.srcdev;
	else
		srcdev = NULL;

	/*
	 * try to avoid the drive that is the source drive for a
	 * dev-replace procedure, only choose it if no other non-missing
	 * mirror is available
	 */
	for (tolerance = 0; tolerance < 2; tolerance++) {
		if (map->stripes[optimal].dev->bdev &&
		    (tolerance || map->stripes[optimal].dev != srcdev))
			return optimal;
		for (i = first; i < first + num; i++) {
			if (map->stripes[i].dev->bdev &&
			    (tolerance || map->stripes[i].dev != srcdev))
				return i;
		}
	}

	/* we couldn't find one that doesn't fail.  Just return something
	 * and the io error handling code will clean up eventually
	 */
	return optimal;
}

static inline int parity_smaller(u64 a, u64 b)
{
	return a > b;
}

/* Bubble-sort the stripe set to put the parity/syndrome stripes last */
static void sort_parity_stripes(struct btrfs_bio *bbio, u64 *raid_map)
{
	struct btrfs_bio_stripe s;
	int i;
	u64 l;
	int again = 1;

	while (again) {
		again = 0;
		for (i = 0; i < bbio->num_stripes - 1; i++) {
			if (parity_smaller(raid_map[i], raid_map[i+1])) {
				s = bbio->stripes[i];
				l = raid_map[i];
				bbio->stripes[i] = bbio->stripes[i+1];
				raid_map[i] = raid_map[i+1];
				bbio->stripes[i+1] = s;
				raid_map[i+1] = l;
				again = 1;
			}
		}
	}
}

static int __btrfs_map_block(struct btrfs_fs_info *fs_info, int rw,
			     u64 logical, u64 *length,
			     struct btrfs_bio **bbio_ret,
			     int mirror_num, u64 **raid_map_ret)
{
	struct extent_map *em;
	struct map_lookup *map;
	struct btrfs_mapping_tree *map_tree = &fs_info->mapping_tree;
	struct extent_map_tree *em_tree = &map_tree->map_tree;
	u64 offset;
	u64 stripe_offset;
	u64 stripe_end_offset;
	u64 stripe_nr;
	u64 stripe_nr_orig;
	u64 stripe_nr_end;
	u64 stripe_len;
	u64 *raid_map = NULL;
	int stripe_index;
	int i;
	int ret = 0;
	int num_stripes;
	int max_errors = 0;
	struct btrfs_bio *bbio = NULL;
	struct btrfs_dev_replace *dev_replace = &fs_info->dev_replace;
	int dev_replace_is_ongoing = 0;
	int num_alloc_stripes;
	int patch_the_first_stripe_for_dev_replace = 0;
	u64 physical_to_patch_in_first_stripe = 0;
	u64 raid56_full_stripe_start = (u64)-1;

	read_lock(&em_tree->lock);
	em = lookup_extent_mapping(em_tree, logical, *length);
	read_unlock(&em_tree->lock);

	if (!em) {
		btrfs_crit(fs_info, "unable to find logical %llu len %llu",
			logical, *length);
		return -EINVAL;
	}

	if (em->start > logical || em->start + em->len < logical) {
		btrfs_crit(fs_info, "found a bad mapping, wanted %Lu, "
			   "found %Lu-%Lu\n", logical, em->start,
			   em->start + em->len);
		free_extent_map(em);
		return -EINVAL;
	}

	map = (struct map_lookup *)em->bdev;
	offset = logical - em->start;

	stripe_len = map->stripe_len;
	stripe_nr = offset;
	/*
	 * stripe_nr counts the total number of stripes we have to stride
	 * to get to this block
	 */
	do_div(stripe_nr, stripe_len);

	stripe_offset = stripe_nr * stripe_len;
	BUG_ON(offset < stripe_offset);

	/* stripe_offset is the offset of this block in its stripe*/
	stripe_offset = offset - stripe_offset;

	/* if we're here for raid56, we need to know the stripe aligned start */
	if (map->type & (BTRFS_BLOCK_GROUP_RAID5 | BTRFS_BLOCK_GROUP_RAID6)) {
		unsigned long full_stripe_len = stripe_len * nr_data_stripes(map);
		raid56_full_stripe_start = offset;

		/* allow a write of a full stripe, but make sure we don't
		 * allow straddling of stripes
		 */
		do_div(raid56_full_stripe_start, full_stripe_len);
		raid56_full_stripe_start *= full_stripe_len;
	}

	if (rw & REQ_DISCARD) {
		/* we don't discard raid56 yet */
		if (map->type &
		    (BTRFS_BLOCK_GROUP_RAID5 | BTRFS_BLOCK_GROUP_RAID6)) {
			ret = -EOPNOTSUPP;
			goto out;
		}
		*length = min_t(u64, em->len - offset, *length);
	} else if (map->type & BTRFS_BLOCK_GROUP_PROFILE_MASK) {
		u64 max_len;
		/* For writes to RAID[56], allow a full stripeset across all disks.
		   For other RAID types and for RAID[56] reads, just allow a single
		   stripe (on a single disk). */
		if (map->type & (BTRFS_BLOCK_GROUP_RAID5 | BTRFS_BLOCK_GROUP_RAID6) &&
		    (rw & REQ_WRITE)) {
			max_len = stripe_len * nr_data_stripes(map) -
				(offset - raid56_full_stripe_start);
		} else {
			/* we limit the length of each bio to what fits in a stripe */
			max_len = stripe_len - stripe_offset;
		}
		*length = min_t(u64, em->len - offset, max_len);
	} else {
		*length = em->len - offset;
	}

	/* This is for when we're called from btrfs_merge_bio_hook() and all
	   it cares about is the length */
	if (!bbio_ret)
		goto out;

	btrfs_dev_replace_lock(dev_replace);
	dev_replace_is_ongoing = btrfs_dev_replace_is_ongoing(dev_replace);
	if (!dev_replace_is_ongoing)
		btrfs_dev_replace_unlock(dev_replace);

	if (dev_replace_is_ongoing && mirror_num == map->num_stripes + 1 &&
	    !(rw & (REQ_WRITE | REQ_DISCARD | REQ_GET_READ_MIRRORS)) &&
	    dev_replace->tgtdev != NULL) {
		/*
		 * in dev-replace case, for repair case (that's the only
		 * case where the mirror is selected explicitly when
		 * calling btrfs_map_block), blocks left of the left cursor
		 * can also be read from the target drive.
		 * For REQ_GET_READ_MIRRORS, the target drive is added as
		 * the last one to the array of stripes. For READ, it also
		 * needs to be supported using the same mirror number.
		 * If the requested block is not left of the left cursor,
		 * EIO is returned. This can happen because btrfs_num_copies()
		 * returns one more in the dev-replace case.
		 */
		u64 tmp_length = *length;
		struct btrfs_bio *tmp_bbio = NULL;
		int tmp_num_stripes;
		u64 srcdev_devid = dev_replace->srcdev->devid;
		int index_srcdev = 0;
		int found = 0;
		u64 physical_of_found = 0;

		ret = __btrfs_map_block(fs_info, REQ_GET_READ_MIRRORS,
			     logical, &tmp_length, &tmp_bbio, 0, NULL);
		if (ret) {
			WARN_ON(tmp_bbio != NULL);
			goto out;
		}

		tmp_num_stripes = tmp_bbio->num_stripes;
		if (mirror_num > tmp_num_stripes) {
			/*
			 * REQ_GET_READ_MIRRORS does not contain this
			 * mirror, that means that the requested area
			 * is not left of the left cursor
			 */
			ret = -EIO;
			kfree(tmp_bbio);
			goto out;
		}

		/*
		 * process the rest of the function using the mirror_num
		 * of the source drive. Therefore look it up first.
		 * At the end, patch the device pointer to the one of the
		 * target drive.
		 */
		for (i = 0; i < tmp_num_stripes; i++) {
			if (tmp_bbio->stripes[i].dev->devid == srcdev_devid) {
				/*
				 * In case of DUP, in order to keep it
				 * simple, only add the mirror with the
				 * lowest physical address
				 */
				if (found &&
				    physical_of_found <=
				     tmp_bbio->stripes[i].physical)
					continue;
				index_srcdev = i;
				found = 1;
				physical_of_found =
					tmp_bbio->stripes[i].physical;
			}
		}

		if (found) {
			mirror_num = index_srcdev + 1;
			patch_the_first_stripe_for_dev_replace = 1;
			physical_to_patch_in_first_stripe = physical_of_found;
		} else {
			WARN_ON(1);
			ret = -EIO;
			kfree(tmp_bbio);
			goto out;
		}

		kfree(tmp_bbio);
	} else if (mirror_num > map->num_stripes) {
		mirror_num = 0;
	}

	num_stripes = 1;
	stripe_index = 0;
	stripe_nr_orig = stripe_nr;
	stripe_nr_end = ALIGN(offset + *length, map->stripe_len);
	do_div(stripe_nr_end, map->stripe_len);
	stripe_end_offset = stripe_nr_end * map->stripe_len -
			    (offset + *length);

	if (map->type & BTRFS_BLOCK_GROUP_RAID0) {
		if (rw & REQ_DISCARD)
			num_stripes = min_t(u64, map->num_stripes,
					    stripe_nr_end - stripe_nr_orig);
		stripe_index = do_div(stripe_nr, map->num_stripes);
	} else if (map->type & BTRFS_BLOCK_GROUP_RAID1) {
		if (rw & (REQ_WRITE | REQ_DISCARD | REQ_GET_READ_MIRRORS))
			num_stripes = map->num_stripes;
		else if (mirror_num)
			stripe_index = mirror_num - 1;
		else {
			stripe_index = find_live_mirror(fs_info, map, 0,
					    map->num_stripes,
					    current->pid % map->num_stripes,
					    dev_replace_is_ongoing);
			mirror_num = stripe_index + 1;
		}

	} else if (map->type & BTRFS_BLOCK_GROUP_DUP) {
		if (rw & (REQ_WRITE | REQ_DISCARD | REQ_GET_READ_MIRRORS)) {
			num_stripes = map->num_stripes;
		} else if (mirror_num) {
			stripe_index = mirror_num - 1;
		} else {
			mirror_num = 1;
		}

	} else if (map->type & BTRFS_BLOCK_GROUP_RAID10) {
		int factor = map->num_stripes / map->sub_stripes;

		stripe_index = do_div(stripe_nr, factor);
		stripe_index *= map->sub_stripes;

		if (rw & (REQ_WRITE | REQ_GET_READ_MIRRORS))
			num_stripes = map->sub_stripes;
		else if (rw & REQ_DISCARD)
			num_stripes = min_t(u64, map->sub_stripes *
					    (stripe_nr_end - stripe_nr_orig),
					    map->num_stripes);
		else if (mirror_num)
			stripe_index += mirror_num - 1;
		else {
			int old_stripe_index = stripe_index;
			stripe_index = find_live_mirror(fs_info, map,
					      stripe_index,
					      map->sub_stripes, stripe_index +
					      current->pid % map->sub_stripes,
					      dev_replace_is_ongoing);
			mirror_num = stripe_index - old_stripe_index + 1;
		}

	} else if (map->type & (BTRFS_BLOCK_GROUP_RAID5 |
				BTRFS_BLOCK_GROUP_RAID6)) {
		u64 tmp;

		if (bbio_ret && ((rw & REQ_WRITE) || mirror_num > 1)
		    && raid_map_ret) {
			int i, rot;

			/* push stripe_nr back to the start of the full stripe */
			stripe_nr = raid56_full_stripe_start;
			do_div(stripe_nr, stripe_len);

			stripe_index = do_div(stripe_nr, nr_data_stripes(map));

			/* RAID[56] write or recovery. Return all stripes */
			num_stripes = map->num_stripes;
			max_errors = nr_parity_stripes(map);

			raid_map = kmalloc_array(num_stripes, sizeof(u64),
					   GFP_NOFS);
			if (!raid_map) {
				ret = -ENOMEM;
				goto out;
			}

			/* Work out the disk rotation on this stripe-set */
			tmp = stripe_nr;
			rot = do_div(tmp, num_stripes);

			/* Fill in the logical address of each stripe */
			tmp = stripe_nr * nr_data_stripes(map);
			for (i = 0; i < nr_data_stripes(map); i++)
				raid_map[(i+rot) % num_stripes] =
					em->start + (tmp + i) * map->stripe_len;

			raid_map[(i+rot) % map->num_stripes] = RAID5_P_STRIPE;
			if (map->type & BTRFS_BLOCK_GROUP_RAID6)
				raid_map[(i+rot+1) % num_stripes] =
					RAID6_Q_STRIPE;

			*length = map->stripe_len;
			stripe_index = 0;
			stripe_offset = 0;
		} else {
			/*
			 * Mirror #0 or #1 means the original data block.
			 * Mirror #2 is RAID5 parity block.
			 * Mirror #3 is RAID6 Q block.
			 */
			stripe_index = do_div(stripe_nr, nr_data_stripes(map));
			if (mirror_num > 1)
				stripe_index = nr_data_stripes(map) +
						mirror_num - 2;

			/* We distribute the parity blocks across stripes */
			tmp = stripe_nr + stripe_index;
			stripe_index = do_div(tmp, map->num_stripes);
		}
	} else {
		/*
		 * after this do_div call, stripe_nr is the number of stripes
		 * on this device we have to walk to find the data, and
		 * stripe_index is the number of our device in the stripe array
		 */
		stripe_index = do_div(stripe_nr, map->num_stripes);
		mirror_num = stripe_index + 1;
	}
	BUG_ON(stripe_index >= map->num_stripes);

	num_alloc_stripes = num_stripes;
	if (dev_replace_is_ongoing) {
		if (rw & (REQ_WRITE | REQ_DISCARD))
			num_alloc_stripes <<= 1;
		if (rw & REQ_GET_READ_MIRRORS)
			num_alloc_stripes++;
	}
	bbio = kzalloc(btrfs_bio_size(num_alloc_stripes), GFP_NOFS);
	if (!bbio) {
		kfree(raid_map);
		ret = -ENOMEM;
		goto out;
	}
	atomic_set(&bbio->error, 0);

	if (rw & REQ_DISCARD) {
		int factor = 0;
		int sub_stripes = 0;
		u64 stripes_per_dev = 0;
		u32 remaining_stripes = 0;
		u32 last_stripe = 0;

		if (map->type &
		    (BTRFS_BLOCK_GROUP_RAID0 | BTRFS_BLOCK_GROUP_RAID10)) {
			if (map->type & BTRFS_BLOCK_GROUP_RAID0)
				sub_stripes = 1;
			else
				sub_stripes = map->sub_stripes;

			factor = map->num_stripes / sub_stripes;
			stripes_per_dev = div_u64_rem(stripe_nr_end -
						      stripe_nr_orig,
						      factor,
						      &remaining_stripes);
			div_u64_rem(stripe_nr_end - 1, factor, &last_stripe);
			last_stripe *= sub_stripes;
		}

		for (i = 0; i < num_stripes; i++) {
			bbio->stripes[i].physical =
				map->stripes[stripe_index].physical +
				stripe_offset + stripe_nr * map->stripe_len;
			bbio->stripes[i].dev = map->stripes[stripe_index].dev;

			if (map->type & (BTRFS_BLOCK_GROUP_RAID0 |
					 BTRFS_BLOCK_GROUP_RAID10)) {
				bbio->stripes[i].length = stripes_per_dev *
							  map->stripe_len;

				if (i / sub_stripes < remaining_stripes)
					bbio->stripes[i].length +=
						map->stripe_len;

				/*
				 * Special for the first stripe and
				 * the last stripe:
				 *
				 * |-------|...|-------|
				 *     |----------|
				 *    off     end_off
				 */
				if (i < sub_stripes)
					bbio->stripes[i].length -=
						stripe_offset;

				if (stripe_index >= last_stripe &&
				    stripe_index <= (last_stripe +
						     sub_stripes - 1))
					bbio->stripes[i].length -=
						stripe_end_offset;

				if (i == sub_stripes - 1)
					stripe_offset = 0;
			} else
				bbio->stripes[i].length = *length;

			stripe_index++;
			if (stripe_index == map->num_stripes) {
				/* This could only happen for RAID0/10 */
				stripe_index = 0;
				stripe_nr++;
			}
		}
	} else {
		for (i = 0; i < num_stripes; i++) {
			bbio->stripes[i].physical =
				map->stripes[stripe_index].physical +
				stripe_offset +
				stripe_nr * map->stripe_len;
			bbio->stripes[i].dev =
				map->stripes[stripe_index].dev;
			stripe_index++;
		}
	}

	if (rw & (REQ_WRITE | REQ_GET_READ_MIRRORS)) {
		if (map->type & (BTRFS_BLOCK_GROUP_RAID1 |
				 BTRFS_BLOCK_GROUP_RAID10 |
				 BTRFS_BLOCK_GROUP_RAID5 |
				 BTRFS_BLOCK_GROUP_DUP)) {
			max_errors = 1;
		} else if (map->type & BTRFS_BLOCK_GROUP_RAID6) {
			max_errors = 2;
		}
	}

	if (dev_replace_is_ongoing && (rw & (REQ_WRITE | REQ_DISCARD)) &&
	    dev_replace->tgtdev != NULL) {
		int index_where_to_add;
		u64 srcdev_devid = dev_replace->srcdev->devid;

		/*
		 * duplicate the write operations while the dev replace
		 * procedure is running. Since the copying of the old disk
		 * to the new disk takes place at run time while the
		 * filesystem is mounted writable, the regular write
		 * operations to the old disk have to be duplicated to go
		 * to the new disk as well.
		 * Note that device->missing is handled by the caller, and
		 * that the write to the old disk is already set up in the
		 * stripes array.
		 */
		index_where_to_add = num_stripes;
		for (i = 0; i < num_stripes; i++) {
			if (bbio->stripes[i].dev->devid == srcdev_devid) {
				/* write to new disk, too */
				struct btrfs_bio_stripe *new =
					bbio->stripes + index_where_to_add;
				struct btrfs_bio_stripe *old =
					bbio->stripes + i;

				new->physical = old->physical;
				new->length = old->length;
				new->dev = dev_replace->tgtdev;
				index_where_to_add++;
				max_errors++;
			}
		}
		num_stripes = index_where_to_add;
	} else if (dev_replace_is_ongoing && (rw & REQ_GET_READ_MIRRORS) &&
		   dev_replace->tgtdev != NULL) {
		u64 srcdev_devid = dev_replace->srcdev->devid;
		int index_srcdev = 0;
		int found = 0;
		u64 physical_of_found = 0;

		/*
		 * During the dev-replace procedure, the target drive can
		 * also be used to read data in case it is needed to repair
		 * a corrupt block elsewhere. This is possible if the
		 * requested area is left of the left cursor. In this area,
		 * the target drive is a full copy of the source drive.
		 */
		for (i = 0; i < num_stripes; i++) {
			if (bbio->stripes[i].dev->devid == srcdev_devid) {
				/*
				 * In case of DUP, in order to keep it
				 * simple, only add the mirror with the
				 * lowest physical address
				 */
				if (found &&
				    physical_of_found <=
				     bbio->stripes[i].physical)
					continue;
				index_srcdev = i;
				found = 1;
				physical_of_found = bbio->stripes[i].physical;
			}
		}
		if (found) {
			u64 length = map->stripe_len;

			if (physical_of_found + length <=
			    dev_replace->cursor_left) {
				struct btrfs_bio_stripe *tgtdev_stripe =
					bbio->stripes + num_stripes;

				tgtdev_stripe->physical = physical_of_found;
				tgtdev_stripe->length =
					bbio->stripes[index_srcdev].length;
				tgtdev_stripe->dev = dev_replace->tgtdev;

				num_stripes++;
			}
		}
	}

	*bbio_ret = bbio;
	bbio->num_stripes = num_stripes;
	bbio->max_errors = max_errors;
	bbio->mirror_num = mirror_num;

	/*
	 * this is the case that REQ_READ && dev_replace_is_ongoing &&
	 * mirror_num == num_stripes + 1 && dev_replace target drive is
	 * available as a mirror
	 */
	if (patch_the_first_stripe_for_dev_replace && num_stripes > 0) {
		WARN_ON(num_stripes > 1);
		bbio->stripes[0].dev = dev_replace->tgtdev;
		bbio->stripes[0].physical = physical_to_patch_in_first_stripe;
		bbio->mirror_num = map->num_stripes + 1;
	}
	if (raid_map) {
		sort_parity_stripes(bbio, raid_map);
		*raid_map_ret = raid_map;
	}
out:
	if (dev_replace_is_ongoing)
		btrfs_dev_replace_unlock(dev_replace);
	free_extent_map(em);
	return ret;
}

int btrfs_map_block(struct btrfs_fs_info *fs_info, int rw,
		      u64 logical, u64 *length,
		      struct btrfs_bio **bbio_ret, int mirror_num)
{
	return __btrfs_map_block(fs_info, rw, logical, length, bbio_ret,
				 mirror_num, NULL);
}

int btrfs_rmap_block(struct btrfs_mapping_tree *map_tree,
		     u64 chunk_start, u64 physical, u64 devid,
		     u64 **logical, int *naddrs, int *stripe_len)
{
	struct extent_map_tree *em_tree = &map_tree->map_tree;
	struct extent_map *em;
	struct map_lookup *map;
	u64 *buf;
	u64 bytenr;
	u64 length;
	u64 stripe_nr;
	u64 rmap_len;
	int i, j, nr = 0;

	read_lock(&em_tree->lock);
	em = lookup_extent_mapping(em_tree, chunk_start, 1);
	read_unlock(&em_tree->lock);

	if (!em) {
		printk(KERN_ERR "btrfs: couldn't find em for chunk %Lu\n",
		       chunk_start);
		return -EIO;
	}

	if (em->start != chunk_start) {
		printk(KERN_ERR "btrfs: bad chunk start, em=%Lu, wanted=%Lu\n",
		       em->start, chunk_start);
		free_extent_map(em);
		return -EIO;
	}
	map = (struct map_lookup *)em->bdev;

	length = em->len;
	rmap_len = map->stripe_len;

	if (map->type & BTRFS_BLOCK_GROUP_RAID10)
		do_div(length, map->num_stripes / map->sub_stripes);
	else if (map->type & BTRFS_BLOCK_GROUP_RAID0)
		do_div(length, map->num_stripes);
	else if (map->type & (BTRFS_BLOCK_GROUP_RAID5 |
			      BTRFS_BLOCK_GROUP_RAID6)) {
		do_div(length, nr_data_stripes(map));
		rmap_len = map->stripe_len * nr_data_stripes(map);
	}

	buf = kzalloc(sizeof(u64) * map->num_stripes, GFP_NOFS);
	BUG_ON(!buf); /* -ENOMEM */

	for (i = 0; i < map->num_stripes; i++) {
		if (devid && map->stripes[i].dev->devid != devid)
			continue;
		if (map->stripes[i].physical > physical ||
		    map->stripes[i].physical + length <= physical)
			continue;

		stripe_nr = physical - map->stripes[i].physical;
		do_div(stripe_nr, map->stripe_len);

		if (map->type & BTRFS_BLOCK_GROUP_RAID10) {
			stripe_nr = stripe_nr * map->num_stripes + i;
			do_div(stripe_nr, map->sub_stripes);
		} else if (map->type & BTRFS_BLOCK_GROUP_RAID0) {
			stripe_nr = stripe_nr * map->num_stripes + i;
		} /* else if RAID[56], multiply by nr_data_stripes().
		   * Alternatively, just use rmap_len below instead of
		   * map->stripe_len */

		bytenr = chunk_start + stripe_nr * rmap_len;
		WARN_ON(nr >= map->num_stripes);
		for (j = 0; j < nr; j++) {
			if (buf[j] == bytenr)
				break;
		}
		if (j == nr) {
			WARN_ON(nr >= map->num_stripes);
			buf[nr++] = bytenr;
		}
	}

	*logical = buf;
	*naddrs = nr;
	*stripe_len = rmap_len;

	free_extent_map(em);
	return 0;
}

static void btrfs_end_bio(struct bio *bio, int err)
{
	struct btrfs_bio *bbio = bio->bi_private;
	int is_orig_bio = 0;

	if (err) {
		atomic_inc(&bbio->error);
		if (err == -EIO || err == -EREMOTEIO) {
			unsigned int stripe_index =
				btrfs_io_bio(bio)->stripe_index;
			struct btrfs_device *dev;

			BUG_ON(stripe_index >= bbio->num_stripes);
			dev = bbio->stripes[stripe_index].dev;
			if (dev->bdev) {
				if (bio->bi_rw & WRITE)
					btrfs_dev_stat_inc(dev,
						BTRFS_DEV_STAT_WRITE_ERRS);
				else
					btrfs_dev_stat_inc(dev,
						BTRFS_DEV_STAT_READ_ERRS);
				if ((bio->bi_rw & WRITE_FLUSH) == WRITE_FLUSH)
					btrfs_dev_stat_inc(dev,
						BTRFS_DEV_STAT_FLUSH_ERRS);
				btrfs_dev_stat_print_on_error(dev);
			}
		}
	}

	if (bio == bbio->orig_bio)
		is_orig_bio = 1;

	if (atomic_dec_and_test(&bbio->stripes_pending)) {
		if (!is_orig_bio) {
			bio_put(bio);
			bio = bbio->orig_bio;
		}
		bio->bi_private = bbio->private;
		bio->bi_end_io = bbio->end_io;
		btrfs_io_bio(bio)->mirror_num = bbio->mirror_num;
		/* only send an error to the higher layers if it is
		 * beyond the tolerance of the btrfs bio
		 */
		if (atomic_read(&bbio->error) > bbio->max_errors) {
			err = -EIO;
		} else {
			/*
			 * this bio is actually up to date, we didn't
			 * go over the max number of errors
			 */
			set_bit(BIO_UPTODATE, &bio->bi_flags);
			err = 0;
		}
		kfree(bbio);

		bio_endio(bio, err);
	} else if (!is_orig_bio) {
		bio_put(bio);
	}
}

struct async_sched {
	struct bio *bio;
	int rw;
	struct btrfs_fs_info *info;
	struct btrfs_work work;
};

/*
 * see run_scheduled_bios for a description of why bios are collected for
 * async submit.
 *
 * This will add one bio to the pending list for a device and make sure
 * the work struct is scheduled.
 */
static noinline void btrfs_schedule_bio(struct btrfs_root *root,
					struct btrfs_device *device,
					int rw, struct bio *bio)
{
	int should_queue = 1;
	struct btrfs_pending_bios *pending_bios;

	if (device->missing || !device->bdev) {
		bio_endio(bio, -EIO);
		return;
	}

	/* don't bother with additional async steps for reads, right now */
	if (!(rw & REQ_WRITE)) {
		bio_get(bio);
		btrfsic_submit_bio(rw, bio);
		bio_put(bio);
		return;
	}

	/*
	 * nr_async_bios allows us to reliably return congestion to the
	 * higher layers.  Otherwise, the async bio makes it appear we have
	 * made progress against dirty pages when we've really just put it
	 * on a queue for later
	 */
	atomic_inc(&root->fs_info->nr_async_bios);
	WARN_ON(bio->bi_next);
	bio->bi_next = NULL;
	bio->bi_rw |= rw;

	spin_lock(&device->io_lock);
	if (bio->bi_rw & REQ_SYNC)
		pending_bios = &device->pending_sync_bios;
	else
		pending_bios = &device->pending_bios;

	if (pending_bios->tail)
		pending_bios->tail->bi_next = bio;

	pending_bios->tail = bio;
	if (!pending_bios->head)
		pending_bios->head = bio;
	if (device->running_pending)
		should_queue = 0;

	spin_unlock(&device->io_lock);

	if (should_queue)
		btrfs_queue_worker(&root->fs_info->submit_workers,
				   &device->work);
}

static int bio_size_ok(struct block_device *bdev, struct bio *bio,
		       sector_t sector)
{
	struct bio_vec *prev;
	struct request_queue *q = bdev_get_queue(bdev);
	unsigned int max_sectors = queue_max_sectors(q);
	struct bvec_merge_data bvm = {
		.bi_bdev = bdev,
		.bi_sector = sector,
		.bi_rw = bio->bi_rw,
	};

	if (WARN_ON(bio->bi_vcnt == 0))
		return 1;

	prev = &bio->bi_io_vec[bio->bi_vcnt - 1];
	if (bio_sectors(bio) > max_sectors)
		return 0;

	if (!q->merge_bvec_fn)
		return 1;

	bvm.bi_size = bio->bi_size - prev->bv_len;
	if (q->merge_bvec_fn(q, &bvm, prev) < prev->bv_len)
		return 0;
	return 1;
}

static void submit_stripe_bio(struct btrfs_root *root, struct btrfs_bio *bbio,
			      struct bio *bio, u64 physical, int dev_nr,
			      int rw, int async)
{
	struct btrfs_device *dev = bbio->stripes[dev_nr].dev;

	bio->bi_private = bbio;
	btrfs_io_bio(bio)->stripe_index = dev_nr;
	bio->bi_end_io = btrfs_end_bio;
	bio->bi_sector = physical >> 9;
#ifdef DEBUG
	{
		struct rcu_string *name;

		rcu_read_lock();
		name = rcu_dereference(dev->name);
		pr_debug("btrfs_map_bio: rw %d, sector=%llu, dev=%lu "
			 "(%s id %llu), size=%u\n", rw,
			 (u64)bio->bi_sector, (u_long)dev->bdev->bd_dev,
			 name->str, dev->devid, bio->bi_size);
		rcu_read_unlock();
	}
#endif
	bio->bi_bdev = dev->bdev;
	if (async)
		btrfs_schedule_bio(root, dev, rw, bio);
	else
		btrfsic_submit_bio(rw, bio);
}

static int breakup_stripe_bio(struct btrfs_root *root, struct btrfs_bio *bbio,
			      struct bio *first_bio, struct btrfs_device *dev,
			      int dev_nr, int rw, int async)
{
	struct bio_vec *bvec = first_bio->bi_io_vec;
	struct bio *bio;
	int nr_vecs = bio_get_nr_vecs(dev->bdev);
	u64 physical = bbio->stripes[dev_nr].physical;

again:
	bio = btrfs_bio_alloc(dev->bdev, physical >> 9, nr_vecs, GFP_NOFS);
	if (!bio)
		return -ENOMEM;

	while (bvec <= (first_bio->bi_io_vec + first_bio->bi_vcnt - 1)) {
		if (bio_add_page(bio, bvec->bv_page, bvec->bv_len,
				 bvec->bv_offset) < bvec->bv_len) {
			u64 len = bio->bi_size;

			atomic_inc(&bbio->stripes_pending);
			submit_stripe_bio(root, bbio, bio, physical, dev_nr,
					  rw, async);
			physical += len;
			goto again;
		}
		bvec++;
	}

	submit_stripe_bio(root, bbio, bio, physical, dev_nr, rw, async);
	return 0;
}

static void bbio_error(struct btrfs_bio *bbio, struct bio *bio, u64 logical)
{
	atomic_inc(&bbio->error);
	if (atomic_dec_and_test(&bbio->stripes_pending)) {
		bio->bi_private = bbio->private;
		bio->bi_end_io = bbio->end_io;
		btrfs_io_bio(bio)->mirror_num = bbio->mirror_num;
		bio->bi_sector = logical >> 9;
		kfree(bbio);
		bio_endio(bio, -EIO);
	}
}

int btrfs_map_bio(struct btrfs_root *root, int rw, struct bio *bio,
		  int mirror_num, int async_submit)
{
	struct btrfs_device *dev;
	struct bio *first_bio = bio;
	u64 logical = (u64)bio->bi_sector << 9;
	u64 length = 0;
	u64 map_length;
	u64 *raid_map = NULL;
	int ret;
	int dev_nr = 0;
	int total_devs = 1;
	struct btrfs_bio *bbio = NULL;

	length = bio->bi_size;
	map_length = length;

	ret = __btrfs_map_block(root->fs_info, rw, logical, &map_length, &bbio,
			      mirror_num, &raid_map);
	if (ret) /* -ENOMEM */
		return ret;

	total_devs = bbio->num_stripes;
	bbio->orig_bio = first_bio;
	bbio->private = first_bio->bi_private;
	bbio->end_io = first_bio->bi_end_io;
	atomic_set(&bbio->stripes_pending, bbio->num_stripes);

	if (raid_map) {
		/* In this case, map_length has been set to the length of
		   a single stripe; not the whole write */
		if (rw & WRITE) {
			return raid56_parity_write(root, bio, bbio,
						   raid_map, map_length);
		} else {
			return raid56_parity_recover(root, bio, bbio,
						     raid_map, map_length,
						     mirror_num);
		}
	}

	if (map_length < length) {
		btrfs_crit(root->fs_info, "mapping failed logical %llu bio len %llu len %llu",
			logical, length, map_length);
		BUG();
	}

	while (dev_nr < total_devs) {
		dev = bbio->stripes[dev_nr].dev;
		if (!dev || !dev->bdev || (rw & WRITE && !dev->writeable)) {
			bbio_error(bbio, first_bio, logical);
			dev_nr++;
			continue;
		}

		/*
		 * Check and see if we're ok with this bio based on it's size
		 * and offset with the given device.
		 */
		if (!bio_size_ok(dev->bdev, first_bio,
				 bbio->stripes[dev_nr].physical >> 9)) {
			ret = breakup_stripe_bio(root, bbio, first_bio, dev,
						 dev_nr, rw, async_submit);
			BUG_ON(ret);
			dev_nr++;
			continue;
		}

		if (dev_nr < total_devs - 1) {
			bio = btrfs_bio_clone(first_bio, GFP_NOFS);
			BUG_ON(!bio); /* -ENOMEM */
		} else {
			bio = first_bio;
		}

		submit_stripe_bio(root, bbio, bio,
				  bbio->stripes[dev_nr].physical, dev_nr, rw,
				  async_submit);
		dev_nr++;
	}
	return 0;
}

struct btrfs_device *btrfs_find_device(struct btrfs_fs_info *fs_info, u64 devid,
				       u8 *uuid, u8 *fsid)
{
	struct btrfs_device *device;
	struct btrfs_fs_devices *cur_devices;

	cur_devices = fs_info->fs_devices;
	while (cur_devices) {
		if (!fsid ||
		    !memcmp(cur_devices->fsid, fsid, BTRFS_UUID_SIZE)) {
			device = __find_device(&cur_devices->devices,
					       devid, uuid);
			if (device)
				return device;
		}
		cur_devices = cur_devices->seed;
	}
	return NULL;
}

static struct btrfs_device *add_missing_dev(struct btrfs_root *root,
					    u64 devid, u8 *dev_uuid)
{
	struct btrfs_device *device;
	struct btrfs_fs_devices *fs_devices = root->fs_info->fs_devices;

	device = btrfs_alloc_device(NULL, &devid, dev_uuid);
	if (IS_ERR(device))
		return NULL;

	list_add(&device->dev_list, &fs_devices->devices);
	device->fs_devices = fs_devices;
	fs_devices->num_devices++;

	device->missing = 1;
	fs_devices->missing_devices++;

	return device;
}

/**
 * btrfs_alloc_device - allocate struct btrfs_device
 * @fs_info:	used only for generating a new devid, can be NULL if
 *		devid is provided (i.e. @devid != NULL).
 * @devid:	a pointer to devid for this device.  If NULL a new devid
 *		is generated.
 * @uuid:	a pointer to UUID for this device.  If NULL a new UUID
 *		is generated.
 *
 * Return: a pointer to a new &struct btrfs_device on success; ERR_PTR()
 * on error.  Returned struct is not linked onto any lists and can be
 * destroyed with kfree() right away.
 */
struct btrfs_device *btrfs_alloc_device(struct btrfs_fs_info *fs_info,
					const u64 *devid,
					const u8 *uuid)
{
	struct btrfs_device *dev;
	u64 tmp;

<<<<<<< HEAD
	if (!devid && !fs_info) {
		WARN_ON(1);
		return ERR_PTR(-EINVAL);
	}
=======
	if (WARN_ON(!devid && !fs_info))
		return ERR_PTR(-EINVAL);
>>>>>>> d8ec26d7

	dev = __alloc_device();
	if (IS_ERR(dev))
		return dev;

	if (devid)
		tmp = *devid;
	else {
		int ret;

		ret = find_next_devid(fs_info, &tmp);
		if (ret) {
			kfree(dev);
			return ERR_PTR(ret);
		}
	}
	dev->devid = tmp;

	if (uuid)
		memcpy(dev->uuid, uuid, BTRFS_UUID_SIZE);
	else
		generate_random_uuid(dev->uuid);

	dev->work.func = pending_bios_fn;

	return dev;
}

static int read_one_chunk(struct btrfs_root *root, struct btrfs_key *key,
			  struct extent_buffer *leaf,
			  struct btrfs_chunk *chunk)
{
	struct btrfs_mapping_tree *map_tree = &root->fs_info->mapping_tree;
	struct map_lookup *map;
	struct extent_map *em;
	u64 logical;
	u64 length;
	u64 devid;
	u8 uuid[BTRFS_UUID_SIZE];
	int num_stripes;
	int ret;
	int i;

	logical = key->offset;
	length = btrfs_chunk_length(leaf, chunk);

	read_lock(&map_tree->map_tree.lock);
	em = lookup_extent_mapping(&map_tree->map_tree, logical, 1);
	read_unlock(&map_tree->map_tree.lock);

	/* already mapped? */
	if (em && em->start <= logical && em->start + em->len > logical) {
		free_extent_map(em);
		return 0;
	} else if (em) {
		free_extent_map(em);
	}

	em = alloc_extent_map();
	if (!em)
		return -ENOMEM;
	num_stripes = btrfs_chunk_num_stripes(leaf, chunk);
	map = kmalloc(map_lookup_size(num_stripes), GFP_NOFS);
	if (!map) {
		free_extent_map(em);
		return -ENOMEM;
	}

	em->bdev = (struct block_device *)map;
	em->start = logical;
	em->len = length;
	em->orig_start = 0;
	em->block_start = 0;
	em->block_len = em->len;

	map->num_stripes = num_stripes;
	map->io_width = btrfs_chunk_io_width(leaf, chunk);
	map->io_align = btrfs_chunk_io_align(leaf, chunk);
	map->sector_size = btrfs_chunk_sector_size(leaf, chunk);
	map->stripe_len = btrfs_chunk_stripe_len(leaf, chunk);
	map->type = btrfs_chunk_type(leaf, chunk);
	map->sub_stripes = btrfs_chunk_sub_stripes(leaf, chunk);
	for (i = 0; i < num_stripes; i++) {
		map->stripes[i].physical =
			btrfs_stripe_offset_nr(leaf, chunk, i);
		devid = btrfs_stripe_devid_nr(leaf, chunk, i);
		read_extent_buffer(leaf, uuid, (unsigned long)
				   btrfs_stripe_dev_uuid_nr(chunk, i),
				   BTRFS_UUID_SIZE);
		map->stripes[i].dev = btrfs_find_device(root->fs_info, devid,
							uuid, NULL);
		if (!map->stripes[i].dev && !btrfs_test_opt(root, DEGRADED)) {
			kfree(map);
			free_extent_map(em);
			return -EIO;
		}
		if (!map->stripes[i].dev) {
			map->stripes[i].dev =
				add_missing_dev(root, devid, uuid);
			if (!map->stripes[i].dev) {
				kfree(map);
				free_extent_map(em);
				return -EIO;
			}
		}
		map->stripes[i].dev->in_fs_metadata = 1;
	}

	write_lock(&map_tree->map_tree.lock);
	ret = add_extent_mapping(&map_tree->map_tree, em, 0);
	write_unlock(&map_tree->map_tree.lock);
	BUG_ON(ret); /* Tree corruption */
	free_extent_map(em);

	return 0;
}

static void fill_device_from_item(struct extent_buffer *leaf,
				 struct btrfs_dev_item *dev_item,
				 struct btrfs_device *device)
{
	unsigned long ptr;

	device->devid = btrfs_device_id(leaf, dev_item);
	device->disk_total_bytes = btrfs_device_total_bytes(leaf, dev_item);
	device->total_bytes = device->disk_total_bytes;
	device->bytes_used = btrfs_device_bytes_used(leaf, dev_item);
	device->type = btrfs_device_type(leaf, dev_item);
	device->io_align = btrfs_device_io_align(leaf, dev_item);
	device->io_width = btrfs_device_io_width(leaf, dev_item);
	device->sector_size = btrfs_device_sector_size(leaf, dev_item);
	WARN_ON(device->devid == BTRFS_DEV_REPLACE_DEVID);
	device->is_tgtdev_for_dev_replace = 0;

	ptr = btrfs_device_uuid(dev_item);
	read_extent_buffer(leaf, device->uuid, ptr, BTRFS_UUID_SIZE);
}

static int open_seed_devices(struct btrfs_root *root, u8 *fsid)
{
	struct btrfs_fs_devices *fs_devices;
	int ret;

	BUG_ON(!mutex_is_locked(&uuid_mutex));

	fs_devices = root->fs_info->fs_devices->seed;
	while (fs_devices) {
		if (!memcmp(fs_devices->fsid, fsid, BTRFS_UUID_SIZE)) {
			ret = 0;
			goto out;
		}
		fs_devices = fs_devices->seed;
	}

	fs_devices = find_fsid(fsid);
	if (!fs_devices) {
		ret = -ENOENT;
		goto out;
	}

	fs_devices = clone_fs_devices(fs_devices);
	if (IS_ERR(fs_devices)) {
		ret = PTR_ERR(fs_devices);
		goto out;
	}

	ret = __btrfs_open_devices(fs_devices, FMODE_READ,
				   root->fs_info->bdev_holder);
	if (ret) {
		free_fs_devices(fs_devices);
		goto out;
	}

	if (!fs_devices->seeding) {
		__btrfs_close_devices(fs_devices);
		free_fs_devices(fs_devices);
		ret = -EINVAL;
		goto out;
	}

	fs_devices->seed = root->fs_info->fs_devices->seed;
	root->fs_info->fs_devices->seed = fs_devices;
out:
	return ret;
}

static int read_one_dev(struct btrfs_root *root,
			struct extent_buffer *leaf,
			struct btrfs_dev_item *dev_item)
{
	struct btrfs_device *device;
	u64 devid;
	int ret;
	u8 fs_uuid[BTRFS_UUID_SIZE];
	u8 dev_uuid[BTRFS_UUID_SIZE];

	devid = btrfs_device_id(leaf, dev_item);
	read_extent_buffer(leaf, dev_uuid, btrfs_device_uuid(dev_item),
			   BTRFS_UUID_SIZE);
	read_extent_buffer(leaf, fs_uuid, btrfs_device_fsid(dev_item),
			   BTRFS_UUID_SIZE);

	if (memcmp(fs_uuid, root->fs_info->fsid, BTRFS_UUID_SIZE)) {
		ret = open_seed_devices(root, fs_uuid);
		if (ret && !btrfs_test_opt(root, DEGRADED))
			return ret;
	}

	device = btrfs_find_device(root->fs_info, devid, dev_uuid, fs_uuid);
	if (!device || !device->bdev) {
		if (!btrfs_test_opt(root, DEGRADED))
			return -EIO;

		if (!device) {
			btrfs_warn(root->fs_info, "devid %llu missing", devid);
			device = add_missing_dev(root, devid, dev_uuid);
			if (!device)
				return -ENOMEM;
		} else if (!device->missing) {
			/*
			 * this happens when a device that was properly setup
			 * in the device info lists suddenly goes bad.
			 * device->bdev is NULL, and so we have to set
			 * device->missing to one here
			 */
			root->fs_info->fs_devices->missing_devices++;
			device->missing = 1;
		}
	}

	if (device->fs_devices != root->fs_info->fs_devices) {
		BUG_ON(device->writeable);
		if (device->generation !=
		    btrfs_device_generation(leaf, dev_item))
			return -EINVAL;
	}

	fill_device_from_item(leaf, dev_item, device);
	device->in_fs_metadata = 1;
	if (device->writeable && !device->is_tgtdev_for_dev_replace) {
		device->fs_devices->total_rw_bytes += device->total_bytes;
		spin_lock(&root->fs_info->free_chunk_lock);
		root->fs_info->free_chunk_space += device->total_bytes -
			device->bytes_used;
		spin_unlock(&root->fs_info->free_chunk_lock);
	}
	ret = 0;
	return ret;
}

int btrfs_read_sys_array(struct btrfs_root *root)
{
	struct btrfs_super_block *super_copy = root->fs_info->super_copy;
	struct extent_buffer *sb;
	struct btrfs_disk_key *disk_key;
	struct btrfs_chunk *chunk;
	u8 *ptr;
	unsigned long sb_ptr;
	int ret = 0;
	u32 num_stripes;
	u32 array_size;
	u32 len = 0;
	u32 cur;
	struct btrfs_key key;

	sb = btrfs_find_create_tree_block(root, BTRFS_SUPER_INFO_OFFSET,
					  BTRFS_SUPER_INFO_SIZE);
	if (!sb)
		return -ENOMEM;
	btrfs_set_buffer_uptodate(sb);
	btrfs_set_buffer_lockdep_class(root->root_key.objectid, sb, 0);
	/*
	 * The sb extent buffer is artifical and just used to read the system array.
	 * btrfs_set_buffer_uptodate() call does not properly mark all it's
	 * pages up-to-date when the page is larger: extent does not cover the
	 * whole page and consequently check_page_uptodate does not find all
	 * the page's extents up-to-date (the hole beyond sb),
	 * write_extent_buffer then triggers a WARN_ON.
	 *
	 * Regular short extents go through mark_extent_buffer_dirty/writeback cycle,
	 * but sb spans only this function. Add an explicit SetPageUptodate call
	 * to silence the warning eg. on PowerPC 64.
	 */
	if (PAGE_CACHE_SIZE > BTRFS_SUPER_INFO_SIZE)
		SetPageUptodate(sb->pages[0]);

	write_extent_buffer(sb, super_copy, 0, BTRFS_SUPER_INFO_SIZE);
	array_size = btrfs_super_sys_array_size(super_copy);

	ptr = super_copy->sys_chunk_array;
	sb_ptr = offsetof(struct btrfs_super_block, sys_chunk_array);
	cur = 0;

	while (cur < array_size) {
		disk_key = (struct btrfs_disk_key *)ptr;
		btrfs_disk_key_to_cpu(&key, disk_key);

		len = sizeof(*disk_key); ptr += len;
		sb_ptr += len;
		cur += len;

		if (key.type == BTRFS_CHUNK_ITEM_KEY) {
			chunk = (struct btrfs_chunk *)sb_ptr;
			ret = read_one_chunk(root, &key, sb, chunk);
			if (ret)
				break;
			num_stripes = btrfs_chunk_num_stripes(sb, chunk);
			len = btrfs_chunk_item_size(num_stripes);
		} else {
			ret = -EIO;
			break;
		}
		ptr += len;
		sb_ptr += len;
		cur += len;
	}
	free_extent_buffer(sb);
	return ret;
}

int btrfs_read_chunk_tree(struct btrfs_root *root)
{
	struct btrfs_path *path;
	struct extent_buffer *leaf;
	struct btrfs_key key;
	struct btrfs_key found_key;
	int ret;
	int slot;

	root = root->fs_info->chunk_root;

	path = btrfs_alloc_path();
	if (!path)
		return -ENOMEM;

	mutex_lock(&uuid_mutex);
	lock_chunks(root);

	/*
	 * Read all device items, and then all the chunk items. All
	 * device items are found before any chunk item (their object id
	 * is smaller than the lowest possible object id for a chunk
	 * item - BTRFS_FIRST_CHUNK_TREE_OBJECTID).
	 */
	key.objectid = BTRFS_DEV_ITEMS_OBJECTID;
	key.offset = 0;
	key.type = 0;
	ret = btrfs_search_slot(NULL, root, &key, path, 0, 0);
	if (ret < 0)
		goto error;
	while (1) {
		leaf = path->nodes[0];
		slot = path->slots[0];
		if (slot >= btrfs_header_nritems(leaf)) {
			ret = btrfs_next_leaf(root, path);
			if (ret == 0)
				continue;
			if (ret < 0)
				goto error;
			break;
		}
		btrfs_item_key_to_cpu(leaf, &found_key, slot);
		if (found_key.type == BTRFS_DEV_ITEM_KEY) {
			struct btrfs_dev_item *dev_item;
			dev_item = btrfs_item_ptr(leaf, slot,
						  struct btrfs_dev_item);
			ret = read_one_dev(root, leaf, dev_item);
			if (ret)
				goto error;
		} else if (found_key.type == BTRFS_CHUNK_ITEM_KEY) {
			struct btrfs_chunk *chunk;
			chunk = btrfs_item_ptr(leaf, slot, struct btrfs_chunk);
			ret = read_one_chunk(root, &found_key, leaf, chunk);
			if (ret)
				goto error;
		}
		path->slots[0]++;
	}
	ret = 0;
error:
	unlock_chunks(root);
	mutex_unlock(&uuid_mutex);

	btrfs_free_path(path);
	return ret;
}

void btrfs_init_devices_late(struct btrfs_fs_info *fs_info)
{
	struct btrfs_fs_devices *fs_devices = fs_info->fs_devices;
	struct btrfs_device *device;

	mutex_lock(&fs_devices->device_list_mutex);
	list_for_each_entry(device, &fs_devices->devices, dev_list)
		device->dev_root = fs_info->dev_root;
	mutex_unlock(&fs_devices->device_list_mutex);
}

static void __btrfs_reset_dev_stats(struct btrfs_device *dev)
{
	int i;

	for (i = 0; i < BTRFS_DEV_STAT_VALUES_MAX; i++)
		btrfs_dev_stat_reset(dev, i);
}

int btrfs_init_dev_stats(struct btrfs_fs_info *fs_info)
{
	struct btrfs_key key;
	struct btrfs_key found_key;
	struct btrfs_root *dev_root = fs_info->dev_root;
	struct btrfs_fs_devices *fs_devices = fs_info->fs_devices;
	struct extent_buffer *eb;
	int slot;
	int ret = 0;
	struct btrfs_device *device;
	struct btrfs_path *path = NULL;
	int i;

	path = btrfs_alloc_path();
	if (!path) {
		ret = -ENOMEM;
		goto out;
	}

	mutex_lock(&fs_devices->device_list_mutex);
	list_for_each_entry(device, &fs_devices->devices, dev_list) {
		int item_size;
		struct btrfs_dev_stats_item *ptr;

		key.objectid = 0;
		key.type = BTRFS_DEV_STATS_KEY;
		key.offset = device->devid;
		ret = btrfs_search_slot(NULL, dev_root, &key, path, 0, 0);
		if (ret) {
			__btrfs_reset_dev_stats(device);
			device->dev_stats_valid = 1;
			btrfs_release_path(path);
			continue;
		}
		slot = path->slots[0];
		eb = path->nodes[0];
		btrfs_item_key_to_cpu(eb, &found_key, slot);
		item_size = btrfs_item_size_nr(eb, slot);

		ptr = btrfs_item_ptr(eb, slot,
				     struct btrfs_dev_stats_item);

		for (i = 0; i < BTRFS_DEV_STAT_VALUES_MAX; i++) {
			if (item_size >= (1 + i) * sizeof(__le64))
				btrfs_dev_stat_set(device, i,
					btrfs_dev_stats_value(eb, ptr, i));
			else
				btrfs_dev_stat_reset(device, i);
		}

		device->dev_stats_valid = 1;
		btrfs_dev_stat_print_on_load(device);
		btrfs_release_path(path);
	}
	mutex_unlock(&fs_devices->device_list_mutex);

out:
	btrfs_free_path(path);
	return ret < 0 ? ret : 0;
}

static int update_dev_stat_item(struct btrfs_trans_handle *trans,
				struct btrfs_root *dev_root,
				struct btrfs_device *device)
{
	struct btrfs_path *path;
	struct btrfs_key key;
	struct extent_buffer *eb;
	struct btrfs_dev_stats_item *ptr;
	int ret;
	int i;

	key.objectid = 0;
	key.type = BTRFS_DEV_STATS_KEY;
	key.offset = device->devid;

	path = btrfs_alloc_path();
	BUG_ON(!path);
	ret = btrfs_search_slot(trans, dev_root, &key, path, -1, 1);
	if (ret < 0) {
		printk_in_rcu(KERN_WARNING "btrfs: error %d while searching for dev_stats item for device %s!\n",
			      ret, rcu_str_deref(device->name));
		goto out;
	}

	if (ret == 0 &&
	    btrfs_item_size_nr(path->nodes[0], path->slots[0]) < sizeof(*ptr)) {
		/* need to delete old one and insert a new one */
		ret = btrfs_del_item(trans, dev_root, path);
		if (ret != 0) {
			printk_in_rcu(KERN_WARNING "btrfs: delete too small dev_stats item for device %s failed %d!\n",
				      rcu_str_deref(device->name), ret);
			goto out;
		}
		ret = 1;
	}

	if (ret == 1) {
		/* need to insert a new item */
		btrfs_release_path(path);
		ret = btrfs_insert_empty_item(trans, dev_root, path,
					      &key, sizeof(*ptr));
		if (ret < 0) {
			printk_in_rcu(KERN_WARNING "btrfs: insert dev_stats item for device %s failed %d!\n",
				      rcu_str_deref(device->name), ret);
			goto out;
		}
	}

	eb = path->nodes[0];
	ptr = btrfs_item_ptr(eb, path->slots[0], struct btrfs_dev_stats_item);
	for (i = 0; i < BTRFS_DEV_STAT_VALUES_MAX; i++)
		btrfs_set_dev_stats_value(eb, ptr, i,
					  btrfs_dev_stat_read(device, i));
	btrfs_mark_buffer_dirty(eb);

out:
	btrfs_free_path(path);
	return ret;
}

/*
 * called from commit_transaction. Writes all changed device stats to disk.
 */
int btrfs_run_dev_stats(struct btrfs_trans_handle *trans,
			struct btrfs_fs_info *fs_info)
{
	struct btrfs_root *dev_root = fs_info->dev_root;
	struct btrfs_fs_devices *fs_devices = fs_info->fs_devices;
	struct btrfs_device *device;
	int ret = 0;

	mutex_lock(&fs_devices->device_list_mutex);
	list_for_each_entry(device, &fs_devices->devices, dev_list) {
		if (!device->dev_stats_valid || !device->dev_stats_dirty)
			continue;

		ret = update_dev_stat_item(trans, dev_root, device);
		if (!ret)
			device->dev_stats_dirty = 0;
	}
	mutex_unlock(&fs_devices->device_list_mutex);

	return ret;
}

void btrfs_dev_stat_inc_and_print(struct btrfs_device *dev, int index)
{
	btrfs_dev_stat_inc(dev, index);
	btrfs_dev_stat_print_on_error(dev);
}

static void btrfs_dev_stat_print_on_error(struct btrfs_device *dev)
{
	if (!dev->dev_stats_valid)
		return;
	printk_ratelimited_in_rcu(KERN_ERR
			   "btrfs: bdev %s errs: wr %u, rd %u, flush %u, corrupt %u, gen %u\n",
			   rcu_str_deref(dev->name),
			   btrfs_dev_stat_read(dev, BTRFS_DEV_STAT_WRITE_ERRS),
			   btrfs_dev_stat_read(dev, BTRFS_DEV_STAT_READ_ERRS),
			   btrfs_dev_stat_read(dev, BTRFS_DEV_STAT_FLUSH_ERRS),
			   btrfs_dev_stat_read(dev,
					       BTRFS_DEV_STAT_CORRUPTION_ERRS),
			   btrfs_dev_stat_read(dev,
					       BTRFS_DEV_STAT_GENERATION_ERRS));
}

static void btrfs_dev_stat_print_on_load(struct btrfs_device *dev)
{
	int i;

	for (i = 0; i < BTRFS_DEV_STAT_VALUES_MAX; i++)
		if (btrfs_dev_stat_read(dev, i) != 0)
			break;
	if (i == BTRFS_DEV_STAT_VALUES_MAX)
		return; /* all values == 0, suppress message */

	printk_in_rcu(KERN_INFO "btrfs: bdev %s errs: wr %u, rd %u, flush %u, corrupt %u, gen %u\n",
	       rcu_str_deref(dev->name),
	       btrfs_dev_stat_read(dev, BTRFS_DEV_STAT_WRITE_ERRS),
	       btrfs_dev_stat_read(dev, BTRFS_DEV_STAT_READ_ERRS),
	       btrfs_dev_stat_read(dev, BTRFS_DEV_STAT_FLUSH_ERRS),
	       btrfs_dev_stat_read(dev, BTRFS_DEV_STAT_CORRUPTION_ERRS),
	       btrfs_dev_stat_read(dev, BTRFS_DEV_STAT_GENERATION_ERRS));
}

int btrfs_get_dev_stats(struct btrfs_root *root,
			struct btrfs_ioctl_get_dev_stats *stats)
{
	struct btrfs_device *dev;
	struct btrfs_fs_devices *fs_devices = root->fs_info->fs_devices;
	int i;

	mutex_lock(&fs_devices->device_list_mutex);
	dev = btrfs_find_device(root->fs_info, stats->devid, NULL, NULL);
	mutex_unlock(&fs_devices->device_list_mutex);

	if (!dev) {
		printk(KERN_WARNING
		       "btrfs: get dev_stats failed, device not found\n");
		return -ENODEV;
	} else if (!dev->dev_stats_valid) {
		printk(KERN_WARNING
		       "btrfs: get dev_stats failed, not yet valid\n");
		return -ENODEV;
	} else if (stats->flags & BTRFS_DEV_STATS_RESET) {
		for (i = 0; i < BTRFS_DEV_STAT_VALUES_MAX; i++) {
			if (stats->nr_items > i)
				stats->values[i] =
					btrfs_dev_stat_read_and_reset(dev, i);
			else
				btrfs_dev_stat_reset(dev, i);
		}
	} else {
		for (i = 0; i < BTRFS_DEV_STAT_VALUES_MAX; i++)
			if (stats->nr_items > i)
				stats->values[i] = btrfs_dev_stat_read(dev, i);
	}
	if (stats->nr_items > BTRFS_DEV_STAT_VALUES_MAX)
		stats->nr_items = BTRFS_DEV_STAT_VALUES_MAX;
	return 0;
}

int btrfs_scratch_superblock(struct btrfs_device *device)
{
	struct buffer_head *bh;
	struct btrfs_super_block *disk_super;

	bh = btrfs_read_dev_super(device->bdev);
	if (!bh)
		return -EINVAL;
	disk_super = (struct btrfs_super_block *)bh->b_data;

	memset(&disk_super->magic, 0, sizeof(disk_super->magic));
	set_buffer_dirty(bh);
	sync_dirty_buffer(bh);
	brelse(bh);

	return 0;
}<|MERGE_RESOLUTION|>--- conflicted
+++ resolved
@@ -3492,11 +3492,7 @@
 	path->keep_locks = 1;
 
 	while (1) {
-<<<<<<< HEAD
-		ret = btrfs_search_forward(root, &key, &max_key, path, 0);
-=======
 		ret = btrfs_search_forward(root, &key, path, 0);
->>>>>>> d8ec26d7
 		if (ret) {
 			if (ret > 0)
 				ret = 0;
@@ -5639,15 +5635,8 @@
 	struct btrfs_device *dev;
 	u64 tmp;
 
-<<<<<<< HEAD
-	if (!devid && !fs_info) {
-		WARN_ON(1);
-		return ERR_PTR(-EINVAL);
-	}
-=======
 	if (WARN_ON(!devid && !fs_info))
 		return ERR_PTR(-EINVAL);
->>>>>>> d8ec26d7
 
 	dev = __alloc_device();
 	if (IS_ERR(dev))
