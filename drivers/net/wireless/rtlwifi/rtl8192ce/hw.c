--- conflicted
+++ resolved
@@ -172,11 +172,7 @@
 			rate_cfg |= 0x01;
 			rtl_write_byte(rtlpriv, REG_RRSR, rate_cfg & 0xff);
 			rtl_write_byte(rtlpriv, REG_RRSR + 1,
-<<<<<<< HEAD
-				       (rate_cfg >> 8)&0xff);
-=======
 				       (rate_cfg >> 8) & 0xff);
->>>>>>> d762f438
 			while (rate_cfg > 0x1) {
 				rate_cfg = (rate_cfg >> 1);
 				rate_index++;
@@ -321,49 +317,7 @@
 		}
 	case HW_VAR_AC_PARAM:{
 			u8 e_aci = *((u8 *) val);
-<<<<<<< HEAD
-			u32 u4b_ac_param;
-			u16 cw_min = le16_to_cpu(mac->ac[e_aci].cw_min);
-			u16 cw_max = le16_to_cpu(mac->ac[e_aci].cw_max);
-			u16 tx_op = le16_to_cpu(mac->ac[e_aci].tx_op);
-
-			u4b_ac_param = (u32) mac->ac[e_aci].aifs;
-			u4b_ac_param |= ((u32)cw_min
-					 & 0xF) << AC_PARAM_ECW_MIN_OFFSET;
-			u4b_ac_param |= ((u32)cw_max &
-					 0xF) << AC_PARAM_ECW_MAX_OFFSET;
-			u4b_ac_param |= (u32)tx_op << AC_PARAM_TXOP_OFFSET;
-
-			RT_TRACE(rtlpriv, COMP_MLME, DBG_LOUD,
-				 ("queue:%x, ac_param:%x\n", e_aci,
-				  u4b_ac_param));
-
-			switch (e_aci) {
-			case AC1_BK:
-				rtl_write_dword(rtlpriv, REG_EDCA_BK_PARAM,
-						u4b_ac_param);
-				break;
-			case AC0_BE:
-				rtl_write_dword(rtlpriv, REG_EDCA_BE_PARAM,
-						u4b_ac_param);
-				break;
-			case AC2_VI:
-				rtl_write_dword(rtlpriv, REG_EDCA_VI_PARAM,
-						u4b_ac_param);
-				break;
-			case AC3_VO:
-				rtl_write_dword(rtlpriv, REG_EDCA_VO_PARAM,
-						u4b_ac_param);
-				break;
-			default:
-				RT_ASSERT(false,
-				  ("SetHwReg8185(): invalid aci: %d !\n",
-				   e_aci));
-				break;
-			}
-=======
 			rtl92c_dm_init_edca_turbo(hw);
->>>>>>> d762f438
 
 			if (rtlpci->acm_method != eAcmWay2_SW)
 				rtlpriv->cfg->ops->set_hw_reg(hw,
@@ -976,8 +930,8 @@
 	}
 
 	rtlhal->last_hmeboxnum = 0;
-	rtl92ce_phy_mac_config(hw);
-	rtl92ce_phy_bb_config(hw);
+	rtl92c_phy_mac_config(hw);
+	rtl92c_phy_bb_config(hw);
 	rtlphy->rf_mode = RF_OP_BY_SW_3WIRE;
 	rtl92c_phy_rf_config(hw);
 	rtlphy->rfreg_chnlval[0] = rtl_get_rfreg(hw, (enum radio_path)0,
@@ -1204,25 +1158,7 @@
 void rtl92ce_set_qos(struct ieee80211_hw *hw, int aci)
 {
 	struct rtl_priv *rtlpriv = rtl_priv(hw);
-<<<<<<< HEAD
-	struct rtl_mac *mac = rtl_mac(rtl_priv(hw));
-	u32 u4b_ac_param;
-	u16 cw_min = le16_to_cpu(mac->ac[aci].cw_min);
-	u16 cw_max = le16_to_cpu(mac->ac[aci].cw_max);
-	u16 tx_op = le16_to_cpu(mac->ac[aci].tx_op);
-
 	rtl92c_dm_init_edca_turbo(hw);
-	u4b_ac_param = (u32) mac->ac[aci].aifs;
-	u4b_ac_param |= (u32) ((cw_min & 0xF) << AC_PARAM_ECW_MIN_OFFSET);
-	u4b_ac_param |= (u32) ((cw_max & 0xF) << AC_PARAM_ECW_MAX_OFFSET);
-	u4b_ac_param |= (u32) (tx_op << AC_PARAM_TXOP_OFFSET);
-	RT_TRACE(rtlpriv, COMP_QOS, DBG_DMESG,
-		 ("queue:%x, ac_param:%x aifs:%x cwmin:%x cwmax:%x txop:%x\n",
-		  aci, u4b_ac_param, mac->ac[aci].aifs, cw_min,
-		  cw_max, tx_op));
-=======
-	rtl92c_dm_init_edca_turbo(hw);
->>>>>>> d762f438
 	switch (aci) {
 	case AC1_BK:
 		rtl_write_dword(rtlpriv, REG_EDCA_BK_PARAM, 0xa44f);
@@ -1773,23 +1709,6 @@
 	struct rtl_pci_priv *rtlpcipriv = rtl_pcipriv(hw);
 	struct rtl_phy *rtlphy = &(rtlpriv->phy);
 	struct rtl_mac *mac = rtl_mac(rtl_priv(hw));
-<<<<<<< HEAD
-
-	u32 ratr_value = (u32) mac->basic_rates;
-	u8 *mcsrate = mac->mcs;
-	u8 ratr_index = 0;
-	u8 nmode = mac->ht_enable;
-	u8 mimo_ps = 1;
-	u16 shortgi_rate;
-	u32 tmp_ratr_value;
-	u8 curtxbw_40mhz = mac->bw_40;
-	u8 curshortgi_40mhz = mac->sgi_40;
-	u8 curshortgi_20mhz = mac->sgi_20;
-	enum wireless_mode wirelessmode = mac->mode;
-
-	ratr_value |= ((*(u16 *) (mcsrate))) << 12;
-
-=======
 	struct rtl_hal *rtlhal = rtl_hal(rtl_priv(hw));
 	u32 ratr_value;
 	u8 ratr_index = 0;
@@ -1810,7 +1729,6 @@
 		ratr_value = sta->supp_rates[0];
 	ratr_value |= (sta->ht_cap.mcs.rx_mask[1] << 20 |
 			sta->ht_cap.mcs.rx_mask[0] << 12);
->>>>>>> d762f438
 	switch (wirelessmode) {
 	case WIRELESS_MODE_B:
 		if (ratr_value & 0x0000000c)
@@ -1824,11 +1742,7 @@
 	case WIRELESS_MODE_N_24G:
 	case WIRELESS_MODE_N_5G:
 		nmode = 1;
-<<<<<<< HEAD
-		if (mimo_ps == 0) {
-=======
 		if (mimo_ps == IEEE80211_SMPS_STATIC) {
->>>>>>> d762f438
 			ratr_value &= 0x0007F005;
 		} else {
 			u32 ratr_mask;
@@ -1861,14 +1775,9 @@
 	else
 		ratr_value &= 0x0FFFFFFF;
 
-<<<<<<< HEAD
-	if (nmode && ((curtxbw_40mhz && curshortgi_40mhz) || (!curtxbw_40mhz &&
-		       curshortgi_20mhz))) {
-=======
 	if (nmode && ((curtxbw_40mhz &&
 			 curshortgi_40mhz) || (!curtxbw_40mhz &&
 					       curshortgi_20mhz))) {
->>>>>>> d762f438
 
 		ratr_value |= 0x10000000;
 		tmp_ratr_value = (ratr_value >> 12);
@@ -1898,12 +1807,6 @@
 	struct rtl_sta_info *sta_entry = NULL;
 	u32 ratr_bitmap;
 	u8 ratr_index;
-<<<<<<< HEAD
-	u8 curtxbw_40mhz = mac->bw_40;
-	u8 curshortgi_40mhz = mac->sgi_40;
-	u8 curshortgi_20mhz = mac->sgi_20;
-	enum wireless_mode wirelessmode = mac->mode;
-=======
 	u8 curtxbw_40mhz = (sta->ht_cap.cap & IEEE80211_HT_CAP_SUP_WIDTH_20_40)
 				? 1 : 0;
 	u8 curshortgi_40mhz = (sta->ht_cap.cap & IEEE80211_HT_CAP_SGI_40) ?
@@ -1911,7 +1814,6 @@
 	u8 curshortgi_20mhz = (sta->ht_cap.cap & IEEE80211_HT_CAP_SGI_20) ?
 				1 : 0;
 	enum wireless_mode wirelessmode = 0;
->>>>>>> d762f438
 	bool shortgi = false;
 	u8 rate_mask[5];
 	u8 macid = 0;
@@ -2021,13 +1923,8 @@
 	}
 	RT_TRACE(rtlpriv, COMP_RATR, DBG_DMESG,
 		 ("ratr_bitmap :%x\n", ratr_bitmap));
-<<<<<<< HEAD
-	*(u32 *)&rate_mask = (ratr_bitmap & 0x0fffffff) |
-				       (ratr_index << 28);
-=======
 	*(u32 *)&rate_mask = EF4BYTE((ratr_bitmap & 0x0fffffff) |
 				     (ratr_index << 28));
->>>>>>> d762f438
 	rate_mask[4] = macid | (shortgi ? 0x20 : 0x00) | 0x80;
 	RT_TRACE(rtlpriv, COMP_RATR, DBG_DMESG, ("Rate_index:%x, "
 						 "ratr_val:%x, %x:%x:%x:%x:%x\n",
@@ -2118,17 +2015,6 @@
 	}
 
 	if (actuallyset) {
-<<<<<<< HEAD
-		if (e_rfpowerstate_toset == ERFON) {
-			if ((ppsc->reg_rfps_level & RT_RF_OFF_LEVL_ASPM) &&
-			    RT_IN_PS_LEVEL(ppsc, RT_RF_OFF_LEVL_ASPM)) {
-				rtlpriv->intf_ops->disable_aspm(hw);
-				RT_CLEAR_PS_LEVEL(ppsc, RT_RF_OFF_LEVL_ASPM);
-			}
-		}
-
-=======
->>>>>>> d762f438
 		spin_lock_irqsave(&rtlpriv->locks.rf_ps_lock, flag);
 		ppsc->rfchange_inprogress = false;
 		spin_unlock_irqrestore(&rtlpriv->locks.rf_ps_lock, flag);
